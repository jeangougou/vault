--- conflicted
+++ resolved
@@ -47,13 +47,7 @@
     if (this.get('version.isEnterprise') && this.get('namespaceService.inRootNamespace')) {
       fetches.replicationStatus = this.replicationStatus().catch(e => e);
     }
-<<<<<<< HEAD
-
-    return Ember.RSVP.hash(fetches).then(({ health, sealStatus, replicationStatus }) => {
-=======
     return hash(fetches).then(({ health, sealStatus, replicationStatus }) => {
-
->>>>>>> c7946962
       let ret = {
         id,
         name: snapshot.attr('name'),
