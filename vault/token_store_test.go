package vault

import (
	"context"
	"encoding/json"
	"fmt"
	"path"
	"reflect"
	"sort"
	"strconv"
	"strings"
	"sync"
	"sync/atomic"
	"testing"
	"time"

	hclog "github.com/hashicorp/go-hclog"
	"github.com/hashicorp/go-uuid"
	"github.com/hashicorp/vault/helper/locksutil"
	"github.com/hashicorp/vault/logical"
)

type TokenEntryOld struct {
	ID             string
	Accessor       string
	Parent         string
	Policies       []string
	Path           string
	Meta           map[string]string
	DisplayName    string
	NumUses        int
	CreationTime   int64
	TTL            time.Duration
	ExplicitMaxTTL time.Duration
	Role           string
	Period         time.Duration
}

func TestTokenStore_TokenEntryVersionCubbyholeDestroy(t *testing.T) {
	core, ts, _, rootToken := TestCoreWithTokenStore(t)

	var resp *logical.Response
	var err error

	// Root token will be having a token entry of version 2. Write some data in
	// its cubbyhole.
	resp, err = core.HandleRequest(&logical.Request{
		ClientToken: rootToken,
		Path:        "cubbyhole/foo",
		Operation:   logical.UpdateOperation,
		Data: map[string]interface{}{
			"bar": "baz",
		},
	})
	if err != nil || (resp != nil && resp.IsError()) {
		t.Fatalf("err: %v\nresp: %#v", err, resp)
	}

	// Fetch the prefix under which all the cubbyholes are stored
	_, pathPrefix, _ := core.router.MatchingStoragePrefixByAPIPath("cubbyhole/")

	// Ensure that there is one cubbyhole there for the root token
	cubbyholes, err := core.barrier.List(context.Background(), pathPrefix)
	if err != nil {
		t.Fatal(err)
	}
	if len(cubbyholes) != 1 {
		t.Fatalf("bad: number of cubbyholes; expected: 1 actual: %d", len(cubbyholes))
	}

	// Create a new token with its token entry version set to 0
	tokenID := "oldtoken"
	te := &TokenEntry{
		ID:           tokenID,
		Path:         "test",
		Policies:     []string{"root"},
		CreationTime: time.Now().Unix(),
	}
	err = ts.storeCommon(context.Background(), te, true)
	if err != nil {
		t.Fatal(err)
	}

	// Write some data in the new token's cubbyhole
	resp, err = core.HandleRequest(&logical.Request{
		ClientToken: tokenID,
		Path:        "cubbyhole/hello",
		Operation:   logical.UpdateOperation,
		Data: map[string]interface{}{
			"old": "world",
		},
	})
	if err != nil || (resp != nil && resp.IsError()) {
		t.Fatalf("err: %v\nresp: %#v", err, resp)
	}

	// Ensure that there are 2 cubbyholes now
	cubbyholes, err = core.barrier.List(context.Background(), pathPrefix)
	if err != nil {
		t.Fatal(err)
	}
	if len(cubbyholes) != 2 {
		t.Fatalf("bad: number of cubbyholes; expected: 2 actual: %d", len(cubbyholes))
	}

	// Revoke the token with token entry version 2 and check if the number of
	// cubbyholes reduces by 1
	resp, err = core.HandleRequest(&logical.Request{
		ClientToken: rootToken,
		Path:        "auth/token/revoke-self",
		Operation:   logical.UpdateOperation,
	})
	if err != nil || (resp != nil && resp.IsError()) {
		t.Fatalf("err: %v\nresp: %#v", err, resp)
	}

	cubbyholes, err = core.barrier.List(context.Background(), pathPrefix)
	if err != nil {
		t.Fatal(err)
	}
	if len(cubbyholes) != 1 {
		t.Fatalf("bad: number of cubbyholes; expected: 1 actual: %d", len(cubbyholes))
	}

	// Revoke the token with token entry version 0 and check if the number of
	// cubbyholes reduces by 1
	resp, err = core.HandleRequest(&logical.Request{
		ClientToken: tokenID,
		Path:        "auth/token/revoke-self",
		Operation:   logical.UpdateOperation,
	})
	if err != nil || (resp != nil && resp.IsError()) {
		t.Fatalf("err: %v\nresp: %#v", err, resp)
	}

	cubbyholes, err = core.barrier.List(context.Background(), pathPrefix)
	if err != nil {
		t.Fatal(err)
	}
	if len(cubbyholes) != 0 {
		t.Fatalf("bad: number of cubbyholes; expected: 0 actual: %d", len(cubbyholes))
	}
}

func TestTokenStore_TokenEntryVersionUpgrade(t *testing.T) {
	_, ts, _, _ := TestCoreWithTokenStore(t)

	// Create a parent token entry with version 0
	parentID := "parentid"
	te := &TokenEntry{
		ID:           parentID,
		Path:         "test",
		Policies:     []string{"testpolicy"},
		CreationTime: time.Now().Unix(),
	}

	err := ts.storeCommon(context.Background(), te, true)
	if err != nil {
		t.Fatal(err)
	}

	// Check that its readable
	out, err := ts.Lookup(context.Background(), te.ID)
	if err != nil {
		t.Fatalf("err: %s", err)
	}
	if out.ID != parentID {
		t.Fatalf("bad: token id; expected: 'tokenid' actual: %q", out.ID)
	}

	// Create children of version 0
	for i := 0; i < 10; i++ {
		childID := "oldchildid" + strconv.Itoa(i)
		teChild := &TokenEntry{
			Parent: te.ID,
			ID:     childID,
		}

		err = ts.storeCommon(context.Background(), teChild, true)
		if err != nil {
			t.Fatal(err)
		}

		// Check that its readable
		out, err := ts.Lookup(context.Background(), teChild.ID)
		if err != nil {
			t.Fatalf("err: %s", err)
		}
		if out.ID != childID {
			t.Fatalf("bad: token id; expcted: %q actual: %q", childID, out.ID)
		}
	}

	ids, err := ts.view.List(context.Background(), lookupPrefix)
	if err != nil {
		t.Fatal(err)
	}
	// root + parent + 10 children
	if len(ids) != 12 {
		t.Fatalf("bad: number of active tokens; expected: 12, actual: %d", len(ids))
	}

	parentIndexes, err := ts.view.List(context.Background(), parentPrefix)
	if err != nil {
		t.Fatal(err)
	}

	// There should only be one hashed parent index
	if len(parentIndexes) != 1 {
		t.Fatalf("length of parent indexes; expected: 1, actual: %d", len(parentIndexes))
	}

	// Create children of version 2
	for i := 0; i < 10; i++ {
		childID := "newchildid" + strconv.Itoa(i)
		teChild := &TokenEntry{
			Parent:  te.ID,
			ID:      childID,
			Version: 2,
		}

		err = ts.storeCommon(context.Background(), teChild, true)
		if err != nil {
			t.Fatal(err)
		}

		// Check that its readable
		out, err := ts.Lookup(context.Background(), teChild.ID)
		if err != nil {
			t.Fatalf("err: %s", err)
		}
		if out.ID != childID {
			t.Fatalf("bad: token id; expcted: %q actual: %q", childID, out.ID)
		}
	}

	ids, err = ts.view.List(context.Background(), lookupPrefix)
	if err != nil {
		t.Fatal(err)
	}

	// root + parent + 10 old children + 10 new children
	if len(ids) != 22 {
		t.Fatalf("bad: number of active tokens; expected: 22, actual: %d", len(ids))
	}

	parentIndexes, err = ts.view.List(context.Background(), parentPrefix)
	if err != nil {
		t.Fatal(err)
	}

	// There should still be one hashed parent index
	if len(parentIndexes) != 1 {
		t.Fatalf("length of parent indexes; expected: 1, actual: %d", len(parentIndexes))
	}

	// Ensure that there are parent indexes for all 20 children
	parentIDHash, err := ts.SaltID(context.Background(), parentID)
	if err != nil {
		t.Fatal(err)
	}

	hashedParentIndexes, err := ts.view.List(context.Background(), parentPrefix+parentIDHash+"/")
	if err != nil {
		t.Fatal(err)
	}
	if len(hashedParentIndexes) != 20 {
		t.Fatalf("bad: number of hashed parent indexes; expected: 20, actual: %d", len(hashedParentIndexes))
	}

	// Revoke all the children and check if parent indexes are removed or not
	for i := 0; i < 10; i++ {
		newChildID := "newchildid" + strconv.Itoa(i)
		err = ts.revokeOrphan(context.Background(), newChildID)
		if err != nil {
			t.Fatal(err)
		}
		oldChildID := "oldchildid" + strconv.Itoa(i)
		err = ts.revokeOrphan(context.Background(), oldChildID)
		if err != nil {
			t.Fatal(err)
		}
	}

	hashedParentIndexes, err = ts.view.List(context.Background(), parentPrefix+parentIDHash+"/")
	if err != nil {
		t.Fatal(err)
	}
	if len(hashedParentIndexes) != 0 {
		t.Fatalf("bad: number of hashed parent indexes; expected: 0, actual: %d", len(hashedParentIndexes))
	}

	// All the child tokens should now have been gone
	ids, err = ts.view.List(context.Background(), lookupPrefix)
	if err != nil {
		t.Fatal(err)
	}
	// root + parent
	if len(ids) != 2 {
		t.Fatalf("bad: number of active tokens; expected: 2, actual: %d", len(ids))
	}

	// Create old and new child tokens again
	for i := 0; i < 10; i++ {
		teChild := &TokenEntry{
			Parent: te.ID,
			ID:     "oldchildid" + strconv.Itoa(i),
		}

		err = ts.storeCommon(context.Background(), teChild, true)
		if err != nil {
			t.Fatal(err)
		}

		teChild = &TokenEntry{
			Parent:  te.ID,
			ID:      "newchildid" + strconv.Itoa(i),
			Version: 2,
		}

		err = ts.storeCommon(context.Background(), teChild, true)
		if err != nil {
			t.Fatal(err)
		}
	}

	// Now revoke the parent token and all its children
	err = ts.revokeTree(context.Background(), te.ID)
	if err != nil {
		t.Fatal(err)
	}

	ids, err = ts.view.List(context.Background(), lookupPrefix)
	if err != nil {
		t.Fatal(err)
	}
	// root
	if len(ids) != 1 {
		t.Fatalf("bad: number of active tokens; expected: 1, actual: %d", len(ids))
	}

	hashedParentIndexes, err = ts.view.List(context.Background(), parentPrefix+parentIDHash+"/")
	if err != nil {
		t.Fatal(err)
	}
	if len(hashedParentIndexes) != 0 {
		t.Fatalf("bad: number of hashed parent indexes; expected: 0, actual: %d", len(hashedParentIndexes))
	}
}

func TestTokenStore_TokenEntryUpgrade(t *testing.T) {
	var err error
	c, _, _ := TestCoreUnsealed(t)
	ts := c.tokenStore

	// Use a struct that does not have struct tags to store the items and
	// check if the lookup code handles them properly while reading back
	entry := &TokenEntryOld{
		DisplayName:    "test-display-name",
		Path:           "test",
		Policies:       []string{"dev", "ops"},
		CreationTime:   time.Now().Unix(),
		ExplicitMaxTTL: 100,
		NumUses:        10,
	}
	entry.ID, err = uuid.GenerateUUID()
	if err != nil {
		t.Fatal(err)
	}

	enc, err := json.Marshal(entry)
	if err != nil {
		t.Fatal(err)
	}

	saltedID, err := ts.SaltID(context.Background(), entry.ID)
	if err != nil {
		t.Fatal(err)
	}
	path := lookupPrefix + saltedID
	le := &logical.StorageEntry{
		Key:   path,
		Value: enc,
	}

	if err := ts.view.Put(context.Background(), le); err != nil {
		t.Fatal(err)
	}

	// Register with exp manager so lookup works
	auth := &logical.Auth{
		DisplayName:    entry.DisplayName,
		CreationPath:   entry.Path,
		Policies:       entry.Policies,
		ExplicitMaxTTL: entry.ExplicitMaxTTL,
		NumUses:        entry.NumUses,
		LeaseOptions: logical.LeaseOptions{
			TTL: time.Hour,
		},
		ClientToken: entry.ID,
	}
	if err := ts.expiration.RegisterAuth(entry.Path, auth); err != nil {
		t.Fatal(err)
	}

	out, err := ts.Lookup(context.Background(), entry.ID)
	if err != nil {
		t.Fatalf("err: %s", err)
	}
	if out.DisplayName != "test-display-name" {
		t.Fatalf("bad: display_name: expected: test-display-name, actual: %s", out.DisplayName)
	}
	if out.CreationTime == 0 {
		t.Fatal("bad: expected a non-zero creation time")
	}
	if out.ExplicitMaxTTL != 100 {
		t.Fatalf("bad: explicit_max_ttl: expected: 100, actual: %d", out.ExplicitMaxTTL)
	}
	if out.NumUses != 10 {
		t.Fatalf("bad: num_uses: expected: 10, actual: %d", out.NumUses)
	}

	// Test the default case to ensure there are no regressions
	ent := &logical.TokenEntry{
		DisplayName:    "test-display-name",
		Path:           "test",
		Policies:       []string{"dev", "ops"},
		CreationTime:   time.Now().Unix(),
		ExplicitMaxTTL: 100,
		NumUses:        10,
	}
	if err := ts.create(context.Background(), ent); err != nil {
		t.Fatalf("err: %s", err)
	}
	auth = &logical.Auth{
		DisplayName:    ent.DisplayName,
		CreationPath:   ent.Path,
		Policies:       ent.Policies,
		ExplicitMaxTTL: ent.ExplicitMaxTTL,
		NumUses:        ent.NumUses,
		LeaseOptions: logical.LeaseOptions{
			TTL: time.Hour,
		},
		ClientToken: ent.ID,
	}
	if err := ts.expiration.RegisterAuth(ent.Path, auth); err != nil {
		t.Fatal(err)
	}

	out, err = ts.Lookup(context.Background(), ent.ID)
	if err != nil {
		t.Fatalf("err: %s", err)
	}
	if out.DisplayName != "test-display-name" {
		t.Fatalf("bad: display_name: expected: test-display-name, actual: %s", out.DisplayName)
	}
	if out.CreationTime == 0 {
		t.Fatal("bad: expected a non-zero creation time")
	}
	if out.ExplicitMaxTTL != 100 {
		t.Fatalf("bad: explicit_max_ttl: expected: 100, actual: %d", out.ExplicitMaxTTL)
	}
	if out.NumUses != 10 {
		t.Fatalf("bad: num_uses: expected: 10, actual: %d", out.NumUses)
	}

	// Fill in the deprecated fields and read out from proper fields
	ent = &logical.TokenEntry{
		Path:                     "test",
		Policies:                 []string{"dev", "ops"},
		DisplayNameDeprecated:    "test-display-name",
		CreationTimeDeprecated:   time.Now().Unix(),
		ExplicitMaxTTLDeprecated: 100,
		NumUsesDeprecated:        10,
	}
	if err := ts.create(context.Background(), ent); err != nil {
		t.Fatalf("err: %s", err)
	}
	auth = &logical.Auth{
		DisplayName:    ent.DisplayName,
		CreationPath:   ent.Path,
		Policies:       ent.Policies,
		ExplicitMaxTTL: ent.ExplicitMaxTTL,
		NumUses:        ent.NumUses,
		LeaseOptions: logical.LeaseOptions{
			TTL: time.Hour,
		},
		ClientToken: ent.ID,
	}
	if err := ts.expiration.RegisterAuth(ent.Path, auth); err != nil {
		t.Fatal(err)
	}

	out, err = ts.Lookup(context.Background(), ent.ID)
	if err != nil {
		t.Fatalf("err: %s", err)
	}
	if out.DisplayName != "test-display-name" {
		t.Fatalf("bad: display_name: expected: test-display-name, actual: %s", out.DisplayName)
	}
	if out.CreationTime == 0 {
		t.Fatal("bad: expected a non-zero creation time")
	}
	if out.ExplicitMaxTTL != 100 {
		t.Fatalf("bad: explicit_max_ttl: expected: 100, actual: %d", out.ExplicitMaxTTL)
	}
	if out.NumUses != 10 {
		t.Fatalf("bad: num_uses: expected: 10, actual: %d", out.NumUses)
	}

	// Check if NumUses picks up a lower value
	ent = &logical.TokenEntry{
		Path:              "test",
		NumUses:           5,
		NumUsesDeprecated: 10,
	}
	if err := ts.create(context.Background(), ent); err != nil {
		t.Fatalf("err: %s", err)
	}
	auth = &logical.Auth{
		DisplayName:    ent.DisplayName,
		CreationPath:   ent.Path,
		Policies:       ent.Policies,
		ExplicitMaxTTL: ent.ExplicitMaxTTL,
		NumUses:        ent.NumUses,
		LeaseOptions: logical.LeaseOptions{
			TTL: time.Hour,
		},
		ClientToken: ent.ID,
	}
	if err := ts.expiration.RegisterAuth(ent.Path, auth); err != nil {
		t.Fatal(err)
	}

	out, err = ts.Lookup(context.Background(), ent.ID)
	if err != nil {
		t.Fatalf("err: %s", err)
	}
	if out.NumUses != 5 {
		t.Fatalf("bad: num_uses: expected: 5, actual: %d", out.NumUses)
	}

	// Switch the values from deprecated and proper field and check if the
	// lower value is still getting picked up
	ent = &logical.TokenEntry{
		Path:              "test",
		NumUses:           10,
		NumUsesDeprecated: 5,
	}
	if err := ts.create(context.Background(), ent); err != nil {
		t.Fatalf("err: %s", err)
	}
	auth = &logical.Auth{
		DisplayName:    ent.DisplayName,
		CreationPath:   ent.Path,
		Policies:       ent.Policies,
		ExplicitMaxTTL: ent.ExplicitMaxTTL,
		NumUses:        ent.NumUses,
		LeaseOptions: logical.LeaseOptions{
			TTL: time.Hour,
		},
		ClientToken: ent.ID,
	}
	if err := ts.expiration.RegisterAuth(ent.Path, auth); err != nil {
		t.Fatal(err)
	}

	out, err = ts.Lookup(context.Background(), ent.ID)
	if err != nil {
		t.Fatalf("err: %s", err)
	}
	if out.NumUses != 5 {
		t.Fatalf("bad: num_uses: expected: 5, actual: %d", out.NumUses)
	}
}

func getBackendConfig(c *Core) *logical.BackendConfig {
	return &logical.BackendConfig{
		Logger: c.logger,
		System: logical.StaticSystemView{
			DefaultLeaseTTLVal: time.Hour * 24,
			MaxLeaseTTLVal:     time.Hour * 24 * 32,
		},
	}
}

func testMakeTokenViaBackend(t testing.TB, ts *TokenStore, root, client, ttl string, policy []string) {
	req := logical.TestRequest(t, logical.UpdateOperation, "create")
	req.ClientToken = root
	req.Data["id"] = client
	req.Data["policies"] = policy
	req.Data["ttl"] = ttl
	resp := testMakeTokenViaRequest(t, ts, req)

	if resp.Auth.ClientToken != client {
		t.Fatalf("bad: %#v", resp)
	}
}

func testMakeTokenViaRequest(t testing.TB, ts *TokenStore, req *logical.Request) *logical.Response {
	resp, err := ts.HandleRequest(context.Background(), req)
	if err != nil || (resp != nil && resp.IsError()) {
		t.Fatalf("err: %v\nresp: %#v", err, resp)
	}

	if resp == nil {
		t.Fatalf("got nil token from create call")
	}

	if err := ts.expiration.RegisterAuth(resp.Auth.CreationPath, resp.Auth); err != nil {
		t.Fatal(err)
	}

	return resp
}

func testMakeTokenDirectly(t testing.TB, ts *TokenStore, te *logical.TokenEntry) {
	if err := ts.create(context.Background(), te); err != nil {
		t.Fatal(err)
	}
	auth := &logical.Auth{
		NumUses:     te.NumUses,
		DisplayName: te.DisplayName,
		Policies:    te.Policies,
		Metadata:    te.Meta,
		LeaseOptions: logical.LeaseOptions{
			TTL:       te.TTL,
			Renewable: te.TTL > 0,
		},
		ClientToken:    te.ID,
		Accessor:       te.Accessor,
		EntityID:       te.EntityID,
		Period:         te.Period,
		ExplicitMaxTTL: te.ExplicitMaxTTL,
		CreationPath:   te.Path,
	}
	if err := ts.expiration.RegisterAuth(te.Path, auth); err != nil {
		t.Fatal(err)
	}
}

func testMakeTokenViaCore(t testing.TB, c *Core, root, client, ttl string, policy []string) {
	req := logical.TestRequest(t, logical.UpdateOperation, "auth/token/create")
	req.ClientToken = root
	req.Data["id"] = client
	req.Data["policies"] = policy
	req.Data["ttl"] = ttl

	resp, err := c.HandleRequest(req)
	if err != nil || (resp != nil && resp.IsError()) {
		t.Fatalf("err: %v\nresp: %#v", err, resp)
	}
	if resp.Auth.ClientToken != client {
		t.Fatalf("bad: %#v", *resp)
	}
}

func TestTokenStore_AccessorIndex(t *testing.T) {
	c, _, _ := TestCoreUnsealed(t)
	ts := c.tokenStore

	ent := &logical.TokenEntry{
		Path:     "test",
		Policies: []string{"dev", "ops"},
		TTL:      time.Hour,
	}
	testMakeTokenDirectly(t, ts, ent)

	out, err := ts.Lookup(context.Background(), ent.ID)
	if err != nil {
		t.Fatalf("err: %s", err)
	}

	// Ensure that accessor is created
	if out == nil || out.Accessor == "" {
		t.Fatalf("bad: %#v", out)
	}

	aEntry, err := ts.lookupByAccessor(context.Background(), out.Accessor, false)
	if err != nil {
		t.Fatalf("err: %s", err)
	}

	// Verify that the value returned from the index matches the token ID
	if aEntry.TokenID != ent.ID {
		t.Fatalf("bad: got\n%s\nexpected\n%s\n", aEntry.TokenID, ent.ID)
	}
}

func TestTokenStore_HandleRequest_LookupAccessor(t *testing.T) {
	c, _, root := TestCoreUnsealed(t)
	ts := c.tokenStore

	testMakeTokenViaBackend(t, ts, root, "tokenid", "", []string{"foo"})
	out, err := ts.Lookup(context.Background(), "tokenid")
	if err != nil {
		t.Fatalf("err: %s", err)
	}
	if out == nil {
		t.Fatalf("err: %s", err)
	}

	req := logical.TestRequest(t, logical.UpdateOperation, "lookup-accessor")
	req.Data = map[string]interface{}{
		"accessor": out.Accessor,
	}

	resp, err := ts.HandleRequest(context.Background(), req)
	if err != nil {
		t.Fatalf("err: %s", err)
	}
	if resp.Data == nil {
		t.Fatalf("response should contain data")
	}

	if resp.Data["accessor"].(string) == "" {
		t.Fatalf("accessor should not be empty")
	}

	// Verify that the lookup-accessor operation does not return the token ID
	if resp.Data["id"].(string) != "" {
		t.Fatalf("token ID should not be returned")
	}
}

func TestTokenStore_HandleRequest_ListAccessors(t *testing.T) {
	c, _, root := TestCoreUnsealed(t)
	ts := c.tokenStore

	testKeys := []string{"token1", "token2", "token3", "token4"}
	for _, key := range testKeys {
		testMakeTokenViaBackend(t, ts, root, key, "", []string{"foo"})
	}

	err := ts.revokeOrphan(context.Background(), root)
	if err != nil {
		t.Fatal(err)
	}

	req := logical.TestRequest(t, logical.ListOperation, "accessors/")

	resp, err := ts.HandleRequest(context.Background(), req)
	if err != nil {
		t.Fatalf("err: %s", err)
	}
	if resp.Data == nil {
		t.Fatalf("response should contain data")
	}
	if resp.Data["keys"] == nil {
		t.Fatalf("keys should not be empty")
	}
	keys := resp.Data["keys"].([]string)
	if len(keys) != len(testKeys) {
		t.Fatalf("wrong number of accessors found")
	}
	if len(resp.Warnings) != 0 {
		t.Fatalf("got warnings:\n%#v", resp.Warnings)
	}

	// Test upgrade from old struct method of accessor storage (of token id)
	for _, accessor := range keys {
		aEntry, err := ts.lookupByAccessor(context.Background(), accessor, false)
		if err != nil {
			t.Fatal(err)
		}
		if aEntry.TokenID == "" || aEntry.AccessorID == "" {
			t.Fatalf("error, accessor entry looked up is empty, but no error thrown")
		}
		salted, err := ts.SaltID(context.Background(), accessor)
		if err != nil {
			t.Fatal(err)
		}
		path := accessorPrefix + salted
		le := &logical.StorageEntry{Key: path, Value: []byte(aEntry.TokenID)}
		if err := ts.view.Put(context.Background(), le); err != nil {
			t.Fatalf("failed to persist accessor index entry: %v", err)
		}
	}

	// Do the lookup again, should get same result
	resp, err = ts.HandleRequest(context.Background(), req)
	if err != nil {
		t.Fatalf("err: %s", err)
	}
	if resp.Data == nil {
		t.Fatalf("response should contain data")
	}
	if resp.Data["keys"] == nil {
		t.Fatalf("keys should not be empty")
	}
	keys2 := resp.Data["keys"].([]string)
	if len(keys) != len(testKeys) {
		t.Fatalf("wrong number of accessors found")
	}
	if len(resp.Warnings) != 0 {
		t.Fatalf("got warnings:\n%#v", resp.Warnings)
	}

	for _, accessor := range keys2 {
		aEntry, err := ts.lookupByAccessor(context.Background(), accessor, false)
		if err != nil {
			t.Fatal(err)
		}
		if aEntry.TokenID == "" || aEntry.AccessorID == "" {
			t.Fatalf("error, accessor entry looked up is empty, but no error thrown")
		}
	}
}

func TestTokenStore_HandleRequest_RevokeAccessor(t *testing.T) {
	exp := mockExpiration(t)
	ts := exp.tokenStore

	rootToken, err := ts.rootToken(context.Background())
	root := rootToken.ID

	testMakeTokenViaBackend(t, ts, root, "tokenid", "", []string{"foo"})

	auth := &logical.Auth{
		ClientToken: "tokenid",
		LeaseOptions: logical.LeaseOptions{
			TTL:       time.Hour,
			Renewable: true,
		},
	}
	err = exp.RegisterAuth("auth/token/create", auth)
	if err != nil {
		t.Fatalf("err: %v", err)
	}

	out, err := ts.Lookup(context.Background(), "tokenid")
	if err != nil {
		t.Fatalf("err: %s", err)
	}
	if out == nil {
		t.Fatalf("err: %s", err)
	}

	req := logical.TestRequest(t, logical.UpdateOperation, "revoke-accessor")
	req.Data = map[string]interface{}{
		"accessor": out.Accessor,
	}

	_, err = ts.HandleRequest(context.Background(), req)
	if err != nil {
		t.Fatalf("err: %s", err)
	}

	time.Sleep(200 * time.Millisecond)

	out, err = ts.Lookup(context.Background(), "tokenid")
	if err != nil {
		t.Fatalf("err: %s", err)
	}

	if out != nil {
		t.Fatalf("bad:\ngot %#v\nexpected: nil\n", out)
	}

	// Now test without registering the token through the expiration manager
	testMakeTokenViaBackend(t, ts, root, "tokenid", "", []string{"foo"})
	out, err = ts.Lookup(context.Background(), "tokenid")
	if err != nil {
		t.Fatalf("err: %s", err)
	}
	if out == nil {
		t.Fatalf("err: %s", err)
	}

	req = logical.TestRequest(t, logical.UpdateOperation, "revoke-accessor")
	req.Data = map[string]interface{}{
		"accessor": out.Accessor,
	}

	_, err = ts.HandleRequest(context.Background(), req)
	if err != nil {
		t.Fatalf("err: %s", err)
	}

	time.Sleep(200 * time.Millisecond)

	out, err = ts.Lookup(context.Background(), "tokenid")
	if err != nil {
		t.Fatalf("err: %s", err)
	}

	if out != nil {
		t.Fatalf("bad:\ngot %#v\nexpected: nil\n", out)
	}
}

func TestTokenStore_RootToken(t *testing.T) {
	c, _, _ := TestCoreUnsealed(t)
	ts := c.tokenStore

	te, err := ts.rootToken(context.Background())
	if err != nil {
		t.Fatalf("err: %v", err)
	}
	if te.ID == "" {
		t.Fatalf("missing ID")
	}

	out, err := ts.Lookup(context.Background(), te.ID)
	if err != nil {
		t.Fatalf("err: %v", err)
	}
	if !reflect.DeepEqual(out, te) {
		t.Fatalf("bad: expected:%#v\nactual:%#v", te, out)
	}
}

func TestTokenStore_CreateLookup(t *testing.T) {
	c, _, _ := TestCoreUnsealed(t)
	ts := c.tokenStore

	ent := &logical.TokenEntry{
		Path:     "test",
		Policies: []string{"dev", "ops"},
		TTL:      time.Hour,
	}
	testMakeTokenDirectly(t, ts, ent)
	if ent.ID == "" {
		t.Fatalf("missing ID")
	}

	out, err := ts.Lookup(context.Background(), ent.ID)
	if err != nil {
		t.Fatalf("err: %v", err)
	}
	if !reflect.DeepEqual(out, ent) {
		t.Fatalf("bad: expected:%#v\nactual:%#v", ent, out)
	}

	// New store should share the salt
	ts2, err := NewTokenStore(context.Background(), hclog.New(&hclog.LoggerOptions{}), c, getBackendConfig(c))
	if err != nil {
		t.Fatalf("err: %v", err)
	}
	ts2.SetExpirationManager(c.expiration)

	// Should still match
	out, err = ts2.Lookup(context.Background(), ent.ID)
	if err != nil {
		t.Fatalf("err: %v", err)
	}
	if !reflect.DeepEqual(out, ent) {
		t.Fatalf("bad: expected:%#v\nactual:%#v", ent, out)
	}
}

func TestTokenStore_CreateLookup_ProvidedID(t *testing.T) {
	c, _, _ := TestCoreUnsealed(t)
	ts := c.tokenStore

	ent := &logical.TokenEntry{
		ID:       "foobarbaz",
		Path:     "test",
		Policies: []string{"dev", "ops"},
		TTL:      time.Hour,
	}
	testMakeTokenDirectly(t, ts, ent)
	if ent.ID != "foobarbaz" {
		t.Fatalf("bad: ent.ID: expected:\"foobarbaz\"\n actual:%s", ent.ID)
	}
	if err := ts.create(context.Background(), ent); err == nil {
		t.Fatal("expected error creating token with the same ID")
	}

	out, err := ts.Lookup(context.Background(), ent.ID)
	if err != nil {
		t.Fatalf("err: %v", err)
	}
	if !reflect.DeepEqual(out, ent) {
		t.Fatalf("bad: expected:%#v\nactual:%#v", ent, out)
	}

	// New store should share the salt
	ts2, err := NewTokenStore(context.Background(), hclog.New(&hclog.LoggerOptions{}), c, getBackendConfig(c))
	if err != nil {
		t.Fatalf("err: %v", err)
	}
	ts2.SetExpirationManager(c.expiration)

	// Should still match
	out, err = ts2.Lookup(context.Background(), ent.ID)
	if err != nil {
		t.Fatalf("err: %v", err)
	}
	if !reflect.DeepEqual(out, ent) {
		t.Fatalf("bad: expected:%#v\nactual:%#v", ent, out)
	}
}

func TestTokenStore_CreateLookup_ExpirationInRestoreMode(t *testing.T) {
	c, _, _ := TestCoreUnsealed(t)
	ts := c.tokenStore

	ent := &logical.TokenEntry{Path: "test", Policies: []string{"dev", "ops"}}
	if err := ts.create(context.Background(), ent); err != nil {
		t.Fatalf("err: %v", err)
	}
	if ent.ID == "" {
		t.Fatalf("missing ID")
	}

	// Replace the lease with a lease with an expire time in the past
	idHMAC, err := ts.hmac(context.Background(), ent.ID)
	if err != nil {
		t.Fatalf("err: %v", err)
	}

	// Create a lease entry
	leaseID := path.Join(ent.Path, idHMAC)
	le := &leaseEntry{
		LeaseID:     leaseID,
		ClientToken: ent.ID,
		Path:        ent.Path,
		IssueTime:   time.Now(),
		ExpireTime:  time.Now().Add(1 * time.Hour),
	}
	if err := ts.expiration.persistEntry(le); err != nil {
		t.Fatalf("err: %v", err)
	}

	out, err := ts.Lookup(context.Background(), ent.ID)
	if err != nil {
		t.Fatalf("err: %v", err)
	}
	if !reflect.DeepEqual(out, ent) {
		t.Fatalf("bad: expected:%#v\nactual:%#v", ent, out)
	}

	// Set to expired lease time
	le.ExpireTime = time.Now().Add(-1 * time.Hour)
	if err := ts.expiration.persistEntry(le); err != nil {
		t.Fatalf("err: %v", err)
	}

	err = ts.expiration.Stop()
	if err != nil {
		t.Fatal(err)
	}

	// Reset expiration manager to restore mode
	ts.expiration.restoreModeLock.Lock()
	atomic.StoreInt32(ts.expiration.restoreMode, 1)
	ts.expiration.restoreLocks = locksutil.CreateLocks()
	ts.expiration.restoreModeLock.Unlock()

	// Test that the token lookup does not return the token entry due to the
	// expired lease
	out, err = ts.Lookup(context.Background(), ent.ID)
	if err != nil {
		t.Fatalf("err: %v", err)
	}
	if out != nil {
		t.Fatalf("lease expired, no token expected: %#v", out)
	}
}

func TestTokenStore_UseToken(t *testing.T) {
	c, _, root := TestCoreUnsealed(t)
	ts := c.tokenStore

	// Lookup the root token
	ent, err := ts.Lookup(context.Background(), root)
	if err != nil {
		t.Fatalf("err: %v", err)
	}

	// Root is an unlimited use token, should be a no-op
	te, err := ts.UseToken(context.Background(), ent)
	if err != nil {
		t.Fatalf("err: %v", err)
	}
	if te == nil {
		t.Fatalf("token entry after use was nil")
	}

	// Lookup the root token again
	ent2, err := ts.Lookup(context.Background(), root)
	if err != nil {
		t.Fatalf("err: %v", err)
	}

	if !reflect.DeepEqual(ent, ent2) {
		t.Fatalf("bad: ent:%#v ent2:%#v", ent, ent2)
	}

	// Create a restricted token
	ent = &logical.TokenEntry{
		Path:     "test",
		Policies: []string{"dev", "ops"},
		NumUses:  2,
		TTL:      time.Hour,
	}
	testMakeTokenDirectly(t, ts, ent)

	// Use the token
	te, err = ts.UseToken(context.Background(), ent)
	if err != nil {
		t.Fatalf("err: %v", err)
	}
	if te == nil {
		t.Fatalf("token entry for use #1 was nil")
	}

	// Lookup the token
	ent2, err = ts.Lookup(context.Background(), ent.ID)
	if err != nil {
		t.Fatalf("err: %v", err)
	}

	// Should be reduced
	if ent2.NumUses != 1 {
		t.Fatalf("bad: %#v", ent2)
	}

	// Use the token
	te, err = ts.UseToken(context.Background(), ent)
	if err != nil {
		t.Fatalf("err: %v", err)
	}
	if te == nil {
		t.Fatalf("token entry for use #2 was nil")
	}
	if te.NumUses != tokenRevocationPending {
		t.Fatalf("token entry after use #2 did not have revoke flag")
	}
	ts.revokeOrphan(context.Background(), te.ID)

	// Lookup the token
	ent2, err = ts.Lookup(context.Background(), ent.ID)
	if err != nil {
		t.Fatalf("err: %v", err)
	}

	// Should be revoked
	if ent2 != nil {
		t.Fatalf("bad: %#v", ent2)
	}
}

func TestTokenStore_Revoke(t *testing.T) {
	c, _, _ := TestCoreUnsealed(t)
	ts := c.tokenStore

	ent := &logical.TokenEntry{Path: "test", Policies: []string{"dev", "ops"}}
	if err := ts.create(context.Background(), ent); err != nil {
		t.Fatalf("err: %v", err)
	}

	err := ts.revokeOrphan(context.Background(), "")
	if err.Error() != "cannot revoke blank token" {
		t.Fatalf("err: %v", err)
	}
	err = ts.revokeOrphan(context.Background(), ent.ID)
	if err != nil {
		t.Fatalf("err: %v", err)
	}

	out, err := ts.Lookup(context.Background(), ent.ID)
	if err != nil {
		t.Fatalf("err: %v", err)
	}
	if out != nil {
		t.Fatalf("bad: %#v", out)
	}
}

func TestTokenStore_Revoke_Leases(t *testing.T) {
	c, _, _ := TestCoreUnsealed(t)
	ts := c.tokenStore

	view := NewBarrierView(c.barrier, "noop/")

	// Mount a noop backend
	noop := &NoopBackend{}
	err := ts.expiration.router.Mount(noop, "noop/", &MountEntry{UUID: "noopuuid", Accessor: "noopaccessor"}, view)
	if err != nil {
		t.Fatal(err)
	}

	ent := &logical.TokenEntry{Path: "test", Policies: []string{"dev", "ops"}}
	if err := ts.create(context.Background(), ent); err != nil {
		t.Fatalf("err: %v", err)
	}

	// Register a lease
	req := &logical.Request{
		Operation:   logical.ReadOperation,
		Path:        "noop/foo",
		ClientToken: ent.ID,
	}
	resp := &logical.Response{
		Secret: &logical.Secret{
			LeaseOptions: logical.LeaseOptions{
				TTL: 20 * time.Millisecond,
			},
		},
		Data: map[string]interface{}{
			"access_key": "xyz",
			"secret_key": "abcd",
		},
	}
	leaseID, err := ts.expiration.Register(req, resp)
	if err != nil {
		t.Fatalf("err: %v", err)
	}

	// Revoke the token
	err = ts.revokeOrphan(context.Background(), ent.ID)
	if err != nil {
		t.Fatalf("err: %v", err)
	}

	time.Sleep(200 * time.Millisecond)

	// Verify the lease is gone
	out, err := ts.expiration.loadEntry(leaseID)
	if err != nil {
		t.Fatalf("err: %v", err)
	}
	if out != nil {
		t.Fatalf("bad: %#v", out)
	}
}

func TestTokenStore_Revoke_Orphan(t *testing.T) {
	c, _, _ := TestCoreUnsealed(t)
	ts := c.tokenStore

	ent := &logical.TokenEntry{
		Path:     "test",
		Policies: []string{"dev", "ops"},
		TTL:      time.Hour,
	}
	testMakeTokenDirectly(t, ts, ent)

	ent2 := &logical.TokenEntry{
		Parent: ent.ID,
		TTL:    time.Hour,
	}
	testMakeTokenDirectly(t, ts, ent2)

	err := ts.revokeOrphan(context.Background(), ent.ID)
	if err != nil {
		t.Fatalf("err: %v", err)
	}

	out, err := ts.Lookup(context.Background(), ent2.ID)
	if err != nil {
		t.Fatalf("err: %v", err)
	}

	// Unset the expected token parent's ID
	ent2.Parent = ""

	if !reflect.DeepEqual(out, ent2) {
		t.Fatalf("bad: expected:%#v\nactual:%#v", ent2, out)
	}
}

// This was the original function name, and now it just calls
// the non recursive version for a variety of depths.
func TestTokenStore_RevokeTree(t *testing.T) {
	testTokenStore_RevokeTree_NonRecursive(t, 1)
	testTokenStore_RevokeTree_NonRecursive(t, 2)
	testTokenStore_RevokeTree_NonRecursive(t, 10)
}

// Revokes a given Token Store tree non recursively.
// The second parameter refers to the depth of the tree.
func testTokenStore_RevokeTree_NonRecursive(t testing.TB, depth uint64) {
	c, _, _ := TestCoreUnsealed(t)
	ts := c.tokenStore
	root, children := buildTokenTree(t, ts, depth)
	err := ts.revokeTree(context.Background(), "")

	if err.Error() != "cannot tree-revoke blank token" {
		t.Fatalf("err: %v", err)
	}

	// Nuke tree non recursively.
	err = ts.revokeTree(context.Background(), root.ID)

	if err != nil {
		t.Fatalf("err: %v", err)
	}
	// Append the root to ensure it was successfully
	// deleted.
	children = append(children, root)
	for _, entry := range children {
		out, err := ts.Lookup(context.Background(), entry.ID)
		if err != nil {
			t.Fatalf("err: %v", err)
		}
		if out != nil {
			t.Fatalf("bad: %#v", out)
		}
	}
}

// A benchmark function that tests testTokenStore_RevokeTree_NonRecursive
// for a variety of different depths.
func BenchmarkTokenStore_RevokeTree(b *testing.B) {
	benchmarks := []uint64{0, 1, 2, 4, 8, 16, 20}
	for _, depth := range benchmarks {
		b.Run(fmt.Sprintf("Tree of Depth %d", depth), func(b *testing.B) {
			for i := 0; i < b.N; i++ {
				testTokenStore_RevokeTree_NonRecursive(b, depth)
			}
		})
	}
}

// Builds a TokenTree of a specified depth, so that
// we may run revoke tests on it.
func buildTokenTree(t testing.TB, ts *TokenStore, depth uint64) (root *logical.TokenEntry, children []*logical.TokenEntry) {
	root = &logical.TokenEntry{
		TTL: time.Hour,
	}
	testMakeTokenDirectly(t, ts, root)

	frontier := []*logical.TokenEntry{root}
	current := uint64(0)
	for current < depth {
		next := make([]*logical.TokenEntry, 0, 2*len(frontier))
		for _, node := range frontier {
<<<<<<< HEAD
			left := &TokenEntry{Parent: node.ID, ParentVersion: node.Version}
			if err := ts.create(context.Background(), left); err != nil {
				t.Fatalf("err: %v", err)
=======
			left := &logical.TokenEntry{
				Parent: node.ID,
				TTL:    time.Hour,
>>>>>>> 1ba3533f
			}
			testMakeTokenDirectly(t, ts, left)

<<<<<<< HEAD
			right := &TokenEntry{Parent: node.ID, ParentVersion: node.Version}
			if err := ts.create(context.Background(), right); err != nil {
				t.Fatalf("err: %v", err)
=======
			right := &logical.TokenEntry{
				Parent: node.ID,
				TTL:    time.Hour,
>>>>>>> 1ba3533f
			}
			testMakeTokenDirectly(t, ts, right)

			children = append(children, left, right)
			next = append(next, left, right)
		}
		frontier = next
		current++
	}

	return root, children
}

func TestTokenStore_RevokeSelf(t *testing.T) {
	exp := mockExpiration(t)
	ts := exp.tokenStore

	ent1 := &logical.TokenEntry{
		TTL: time.Hour,
	}
	testMakeTokenDirectly(t, ts, ent1)

<<<<<<< HEAD
	ent2 := &TokenEntry{Parent: ent1.ID, ParentVersion: ent1.Version}
	if err := ts.create(context.Background(), ent2); err != nil {
		t.Fatalf("err: %v", err)
=======
	ent2 := &logical.TokenEntry{
		Parent: ent1.ID,
		TTL:    time.Hour,
>>>>>>> 1ba3533f
	}
	testMakeTokenDirectly(t, ts, ent2)

<<<<<<< HEAD
	ent3 := &TokenEntry{Parent: ent2.ID, ParentVersion: ent2.Version}
	if err := ts.create(context.Background(), ent3); err != nil {
		t.Fatalf("err: %v", err)
=======
	ent3 := &logical.TokenEntry{
		Parent: ent2.ID,
		TTL:    time.Hour,
>>>>>>> 1ba3533f
	}
	testMakeTokenDirectly(t, ts, ent3)

<<<<<<< HEAD
	ent4 := &TokenEntry{Parent: ent2.ID, ParentVersion: ent2.Version}
	if err := ts.create(context.Background(), ent4); err != nil {
		t.Fatalf("err: %v", err)
=======
	ent4 := &logical.TokenEntry{
		Parent: ent2.ID,
		TTL:    time.Hour,
>>>>>>> 1ba3533f
	}
	testMakeTokenDirectly(t, ts, ent4)

	req := logical.TestRequest(t, logical.UpdateOperation, "revoke-self")
	req.ClientToken = ent1.ID

	resp, err := ts.HandleRequest(context.Background(), req)
	if err != nil || (resp != nil && resp.IsError()) {
		t.Fatalf("err: %v\nresp: %#v", err, resp)
	}

	lookup := []string{ent1.ID, ent2.ID, ent3.ID, ent4.ID}
	var out *logical.TokenEntry
	for _, id := range lookup {
		var found bool
		for i := 0; i < 10; i++ {
			out, err = ts.Lookup(context.Background(), id)
			if err != nil {
				t.Fatalf("err: %v", err)
			}
			if out == nil {
				found = true
				break
			}
			time.Sleep(1000 * time.Millisecond)
		}
		if !found {
			t.Fatalf("bad: %#v", out)
		}
	}
}

func TestTokenStore_HandleRequest_NonAssignable(t *testing.T) {
	c, _, root := TestCoreUnsealed(t)
	ts := c.tokenStore

	req := logical.TestRequest(t, logical.UpdateOperation, "create")
	req.ClientToken = root
	req.Data["policies"] = []string{"default", "foo"}

	resp, err := ts.HandleRequest(context.Background(), req)
	if err != nil || (resp != nil && resp.IsError()) {
		t.Fatalf("err: %v\nresp: %#v", err, resp)
	}

	req.Data["policies"] = []string{"default", "foo", responseWrappingPolicyName}

	resp, err = ts.HandleRequest(context.Background(), req)
	if err != nil {
		t.Fatal(err)
	}
	if resp == nil {
		t.Fatal("got a nil response")
	}
	if !resp.IsError() {
		t.Fatalf("expected error; response is %#v", *resp)
	}
}

func TestTokenStore_HandleRequest_CreateToken_DisplayName(t *testing.T) {
	c, _, root := TestCoreUnsealed(t)
	ts := c.tokenStore

	req := logical.TestRequest(t, logical.UpdateOperation, "create")
	req.ClientToken = root
	req.Data["display_name"] = "foo_bar.baz!"

	resp, err := ts.HandleRequest(context.Background(), req)
	if err != nil || (resp != nil && resp.IsError()) {
		t.Fatalf("err: %v\nresp: %#v", err, resp)
	}

<<<<<<< HEAD
	expected := &TokenEntry{
		ID:            resp.Auth.ClientToken,
		Accessor:      resp.Auth.Accessor,
		Parent:        root,
		Policies:      []string{"root"},
		Path:          "auth/token/create",
		DisplayName:   "token-foo-bar-baz",
		TTL:           0,
		Version:       2,
		ParentVersion: 2,
=======
	expected := &logical.TokenEntry{
		ID:          resp.Auth.ClientToken,
		Accessor:    resp.Auth.Accessor,
		Parent:      root,
		Policies:    []string{"root"},
		Path:        "auth/token/create",
		DisplayName: "token-foo-bar-baz",
		TTL:         0,
>>>>>>> 1ba3533f
	}
	out, err := ts.Lookup(context.Background(), resp.Auth.ClientToken)
	if err != nil {
		t.Fatalf("err: %v", err)
	}
	expected.CreationTime = out.CreationTime
	if !reflect.DeepEqual(out, expected) {
		t.Fatalf("bad: expected:%#v\nactual:%#v", expected, out)
	}
}

func TestTokenStore_HandleRequest_CreateToken_NumUses(t *testing.T) {
	c, _, root := TestCoreUnsealed(t)
	ts := c.tokenStore

	req := logical.TestRequest(t, logical.UpdateOperation, "create")
	req.ClientToken = root
	req.Data["num_uses"] = "1"

	resp, err := ts.HandleRequest(context.Background(), req)
	if err != nil || (resp != nil && resp.IsError()) {
		t.Fatalf("err: %v\nresp: %#v", err, resp)
	}

<<<<<<< HEAD
	expected := &TokenEntry{
		ID:            resp.Auth.ClientToken,
		Accessor:      resp.Auth.Accessor,
		Parent:        root,
		Policies:      []string{"root"},
		Path:          "auth/token/create",
		DisplayName:   "token",
		NumUses:       1,
		TTL:           0,
		Version:       2,
		ParentVersion: 2,
=======
	expected := &logical.TokenEntry{
		ID:          resp.Auth.ClientToken,
		Accessor:    resp.Auth.Accessor,
		Parent:      root,
		Policies:    []string{"root"},
		Path:        "auth/token/create",
		DisplayName: "token",
		NumUses:     1,
		TTL:         0,
>>>>>>> 1ba3533f
	}
	out, err := ts.Lookup(context.Background(), resp.Auth.ClientToken)
	if err != nil {
		t.Fatalf("err: %v", err)
	}
	expected.CreationTime = out.CreationTime
	if !reflect.DeepEqual(out, expected) {
		t.Fatalf("bad: expected:%#v\nactual:%#v", expected, out)
	}
}

func TestTokenStore_HandleRequest_CreateToken_NumUses_Invalid(t *testing.T) {
	c, _, root := TestCoreUnsealed(t)
	ts := c.tokenStore

	req := logical.TestRequest(t, logical.UpdateOperation, "create")
	req.ClientToken = root
	req.Data["num_uses"] = "-1"

	resp, err := ts.HandleRequest(context.Background(), req)
	if err != logical.ErrInvalidRequest {
		t.Fatalf("err: %v\nresp: %#v", err, resp)
	}
}

func TestTokenStore_HandleRequest_CreateToken_NumUses_Restricted(t *testing.T) {
	c, _, root := TestCoreUnsealed(t)
	ts := c.tokenStore

	req := logical.TestRequest(t, logical.UpdateOperation, "create")
	req.ClientToken = root
	req.Data["num_uses"] = "1"

	resp, err := ts.HandleRequest(context.Background(), req)
	if err != nil || (resp != nil && resp.IsError()) {
		t.Fatalf("err: %v\nresp: %#v", err, resp)
	}

	// We should NOT be able to use the restricted token to create a new token
	req.ClientToken = resp.Auth.ClientToken
	_, err = ts.HandleRequest(context.Background(), req)
	if err != logical.ErrInvalidRequest {
		t.Fatalf("err: %v\nresp: %#v", err, resp)
	}
}

func TestTokenStore_HandleRequest_CreateToken_NoPolicy(t *testing.T) {
	c, _, root := TestCoreUnsealed(t)
	ts := c.tokenStore

	req := logical.TestRequest(t, logical.UpdateOperation, "create")
	req.ClientToken = root

	resp, err := ts.HandleRequest(context.Background(), req)
	if err != nil || (resp != nil && resp.IsError()) {
		t.Fatalf("err: %v\nresp: %#v", err, resp)
	}

<<<<<<< HEAD
	expected := &TokenEntry{
		ID:            resp.Auth.ClientToken,
		Accessor:      resp.Auth.Accessor,
		Parent:        root,
		Policies:      []string{"root"},
		Path:          "auth/token/create",
		DisplayName:   "token",
		TTL:           0,
		Version:       2,
		ParentVersion: 2,
=======
	expected := &logical.TokenEntry{
		ID:          resp.Auth.ClientToken,
		Accessor:    resp.Auth.Accessor,
		Parent:      root,
		Policies:    []string{"root"},
		Path:        "auth/token/create",
		DisplayName: "token",
		TTL:         0,
>>>>>>> 1ba3533f
	}
	out, err := ts.Lookup(context.Background(), resp.Auth.ClientToken)
	if err != nil {
		t.Fatalf("err: %v", err)
	}
	expected.CreationTime = out.CreationTime
	if !reflect.DeepEqual(out, expected) {
		t.Fatalf("bad: expected:%#v\nactual:%#v", expected, out)
	}
}

func TestTokenStore_HandleRequest_CreateToken_BadParent(t *testing.T) {
	c, _, _ := TestCoreUnsealed(t)
	ts := c.tokenStore

	req := logical.TestRequest(t, logical.UpdateOperation, "create")
	req.ClientToken = "random"

	resp, err := ts.HandleRequest(context.Background(), req)
	if err != logical.ErrInvalidRequest {
		t.Fatalf("err: %v\nresp: %#v", err, resp)
	}
	if resp.Data["error"] != "parent token lookup failed: no parent found" {
		t.Fatalf("bad: %#v", resp)
	}
}

func TestTokenStore_HandleRequest_CreateToken(t *testing.T) {
	c, _, root := TestCoreUnsealed(t)
	ts := c.tokenStore

	req := logical.TestRequest(t, logical.UpdateOperation, "create")
	req.ClientToken = root
	req.Data["policies"] = []string{"foo"}

	resp, err := ts.HandleRequest(context.Background(), req)
	if err != nil || (resp != nil && resp.IsError()) {
		t.Fatalf("err: %v\nresp: %#v", err, resp)
	}
	if resp.Auth.ClientToken == "" {
		t.Fatalf("bad: %#v", resp)
	}
}

func TestTokenStore_HandleRequest_CreateToken_RootID(t *testing.T) {
	c, _, root := TestCoreUnsealed(t)
	ts := c.tokenStore

	req := logical.TestRequest(t, logical.UpdateOperation, "create")
	req.ClientToken = root
	req.Data["id"] = "foobar"
	req.Data["policies"] = []string{"foo"}

	resp, err := ts.HandleRequest(context.Background(), req)
	if err != nil || (resp != nil && resp.IsError()) {
		t.Fatalf("err: %v\nresp: %#v", err, resp)
	}

	if resp.Auth.ClientToken != "foobar" {
		t.Fatalf("bad: %#v", resp)
	}
}

func TestTokenStore_HandleRequest_CreateToken_NonRootID(t *testing.T) {
	c, _, root := TestCoreUnsealed(t)
	ts := c.tokenStore
	testMakeTokenViaBackend(t, ts, root, "client", "", []string{"foo"})

	req := logical.TestRequest(t, logical.UpdateOperation, "create")
	req.ClientToken = "client"
	req.Data["id"] = "foobar"
	req.Data["policies"] = []string{"foo"}

	resp, err := ts.HandleRequest(context.Background(), req)
	if err != logical.ErrInvalidRequest {
		t.Fatalf("err: %v\nresp: %#v", err, resp)
	}
	if resp.Data["error"] != "root or sudo privileges required to specify token id" {
		t.Fatalf("bad: %#v", resp)
	}
}

func TestTokenStore_HandleRequest_CreateToken_NonRoot_Subset(t *testing.T) {
	c, _, root := TestCoreUnsealed(t)
	ts := c.tokenStore
	testMakeTokenViaBackend(t, ts, root, "client", "", []string{"foo", "bar"})

	req := logical.TestRequest(t, logical.UpdateOperation, "create")
	req.ClientToken = "client"
	req.Data["policies"] = []string{"foo"}

	resp, err := ts.HandleRequest(context.Background(), req)
	if err != nil || (resp != nil && resp.IsError()) {
		t.Fatalf("err: %v\nresp: %#v", err, resp)
	}
	if resp.Auth.ClientToken == "" {
		t.Fatalf("bad: %#v", resp)
	}
}

func TestTokenStore_HandleRequest_CreateToken_NonRoot_InvalidSubset(t *testing.T) {
	c, _, root := TestCoreUnsealed(t)
	ts := c.tokenStore
	testMakeTokenViaBackend(t, ts, root, "client", "", []string{"foo", "bar"})

	req := logical.TestRequest(t, logical.UpdateOperation, "create")
	req.ClientToken = "client"
	req.Data["policies"] = []string{"foo", "bar", "baz"}

	resp, err := ts.HandleRequest(context.Background(), req)
	if err != logical.ErrInvalidRequest {
		t.Fatalf("err: %v\nresp: %#v", err, resp)
	}
	if resp.Data["error"] != "child policies must be subset of parent" {
		t.Fatalf("bad: %#v", resp)
	}
}

func TestTokenStore_HandleRequest_CreateToken_NonRoot_RootChild(t *testing.T) {
	core, _, root := TestCoreUnsealed(t)
	ts := core.tokenStore
	ps := core.policyStore

	policy, _ := ParseACLPolicy(tokenCreationPolicy)
	policy.Name = "test1"
	if err := ps.SetPolicy(context.Background(), policy); err != nil {
		t.Fatal(err)
	}

	testMakeTokenViaBackend(t, ts, root, "sudoClient", "", []string{"test1"})

	req := logical.TestRequest(t, logical.UpdateOperation, "create")
	req.ClientToken = "sudoClient"
	req.MountPoint = "auth/token/"
	req.Data["policies"] = []string{"root"}

	resp, err := ts.HandleRequest(context.Background(), req)
	if err != logical.ErrInvalidRequest {
		t.Fatalf("err: %v; resp: %#v", err, resp)
	}
	if resp == nil || resp.Data == nil {
		t.Fatalf("expected a response")
	}
	if resp.Data["error"].(string) != "root tokens may not be created without parent token being root" {
		t.Fatalf("bad: %#v", resp)
	}
}

func TestTokenStore_HandleRequest_CreateToken_Root_RootChild_NoExpiry_Expiry(t *testing.T) {
	c, _, root := TestCoreUnsealed(t)
	ts := c.tokenStore

	req := logical.TestRequest(t, logical.UpdateOperation, "create")
	req.ClientToken = root
	req.Data = map[string]interface{}{
		"ttl": "5m",
	}

	resp, err := ts.HandleRequest(context.Background(), req)
	if err != nil {
		t.Fatalf("err: %v; resp: %#v", err, resp)
	}
	if resp == nil || resp.Auth == nil {
		t.Fatalf("failed to create a root token using another root token")
	}
	if !reflect.DeepEqual(resp.Auth.Policies, []string{"root"}) {
		t.Fatalf("bad: policies: expected: root; actual: %s", resp.Auth.Policies)
	}
	if resp.Auth.TTL.Seconds() != 300 {
		t.Fatalf("bad: expected 300 second ttl, got %v", resp.Auth.TTL.Seconds())
	}

	req.ClientToken = resp.Auth.ClientToken
	req.Data = map[string]interface{}{
		"ttl": "0",
	}
	resp, err = ts.HandleRequest(context.Background(), req)
	if err == nil {
		t.Fatalf("expected error")
	}
}

func TestTokenStore_HandleRequest_CreateToken_Root_RootChild(t *testing.T) {
	c, _, root := TestCoreUnsealed(t)
	ts := c.tokenStore

	req := logical.TestRequest(t, logical.UpdateOperation, "create")
	req.ClientToken = root

	resp, err := ts.HandleRequest(context.Background(), req)
	if err != nil {
		t.Fatalf("err: %v; resp: %#v", err, resp)
	}
	if resp == nil || resp.Auth == nil {
		t.Fatalf("failed to create a root token using another root token")
	}
	if !reflect.DeepEqual(resp.Auth.Policies, []string{"root"}) {
		t.Fatalf("bad: policies: expected: root; actual: %s", resp.Auth.Policies)
	}
}

func TestTokenStore_HandleRequest_CreateToken_NonRoot_NoParent(t *testing.T) {
	c, _, root := TestCoreUnsealed(t)
	ts := c.tokenStore
	testMakeTokenViaBackend(t, ts, root, "client", "", []string{"foo"})

	req := logical.TestRequest(t, logical.UpdateOperation, "create")
	req.ClientToken = "client"
	req.Data["no_parent"] = true
	req.Data["policies"] = []string{"foo"}

	resp, err := ts.HandleRequest(context.Background(), req)
	if err != logical.ErrInvalidRequest {
		t.Fatalf("err: %v\nresp: %#v", err, resp)
	}
	if resp.Data["error"] != "root or sudo privileges required to create orphan token" {
		t.Fatalf("bad: %#v", resp)
	}
}

func TestTokenStore_HandleRequest_CreateToken_Root_NoParent(t *testing.T) {
	c, _, root := TestCoreUnsealed(t)
	ts := c.tokenStore

	req := logical.TestRequest(t, logical.UpdateOperation, "create")
	req.ClientToken = root
	req.Data["no_parent"] = true
	req.Data["policies"] = []string{"foo"}

	resp := testMakeTokenViaRequest(t, ts, req)
	if resp.Auth.ClientToken == "" {
		t.Fatalf("bad: %#v", resp)
	}

	out, _ := ts.Lookup(context.Background(), resp.Auth.ClientToken)
	if out.Parent != "" {
		t.Fatalf("bad: %#v", out)
	}
}

func TestTokenStore_HandleRequest_CreateToken_PathBased_NoParent(t *testing.T) {
	c, _, root := TestCoreUnsealed(t)
	ts := c.tokenStore

	req := logical.TestRequest(t, logical.UpdateOperation, "create-orphan")
	req.ClientToken = root
	req.Data["policies"] = []string{"foo"}

	resp := testMakeTokenViaRequest(t, ts, req)

	if resp.Auth.ClientToken == "" {
		t.Fatalf("bad: %#v", resp)
	}

	out, _ := ts.Lookup(context.Background(), resp.Auth.ClientToken)
	if out.Parent != "" {
		t.Fatalf("bad: %#v", out)
	}
}

func TestTokenStore_HandleRequest_CreateToken_Metadata(t *testing.T) {
	c, _, root := TestCoreUnsealed(t)
	ts := c.tokenStore

	req := logical.TestRequest(t, logical.UpdateOperation, "create")
	req.ClientToken = root
	req.Data["policies"] = []string{"foo"}
	meta := map[string]string{
		"user":   "armon",
		"source": "github",
	}
	req.Data["meta"] = meta

	resp := testMakeTokenViaRequest(t, ts, req)
	if resp.Auth.ClientToken == "" {
		t.Fatalf("bad: %#v", resp)
	}

	out, _ := ts.Lookup(context.Background(), resp.Auth.ClientToken)
	if !reflect.DeepEqual(out.Meta, meta) {
		t.Fatalf("bad: expected:%#v\nactual:%#v", meta, out.Meta)
	}
}

func TestTokenStore_HandleRequest_CreateToken_Lease(t *testing.T) {
	c, _, root := TestCoreUnsealed(t)
	ts := c.tokenStore

	req := logical.TestRequest(t, logical.UpdateOperation, "create")
	req.ClientToken = root
	req.Data["policies"] = []string{"foo"}
	req.Data["lease"] = "1h"

	resp := testMakeTokenViaRequest(t, ts, req)
	if resp.Auth.ClientToken == "" {
		t.Fatalf("bad: %#v", resp)
	}
	if resp.Auth.TTL != time.Hour {
		t.Fatalf("bad: %#v", resp)
	}
	if !resp.Auth.Renewable {
		t.Fatalf("bad: %#v", resp)
	}
}

func TestTokenStore_HandleRequest_CreateToken_TTL(t *testing.T) {
	c, _, root := TestCoreUnsealed(t)
	ts := c.tokenStore

	req := logical.TestRequest(t, logical.UpdateOperation, "create")
	req.ClientToken = root
	req.Data["policies"] = []string{"foo"}
	req.Data["ttl"] = "1h"

	resp := testMakeTokenViaRequest(t, ts, req)
	if resp.Auth.ClientToken == "" {
		t.Fatalf("bad: %#v", resp)
	}
	if resp.Auth.TTL != time.Hour {
		t.Fatalf("bad: %#v", resp)
	}
	if !resp.Auth.Renewable {
		t.Fatalf("bad: %#v", resp)
	}
}

func TestTokenStore_HandleRequest_Revoke(t *testing.T) {
	exp := mockExpiration(t)
	ts := exp.tokenStore

	rootToken, err := ts.rootToken(context.Background())
	root := rootToken.ID

	testMakeTokenViaBackend(t, ts, root, "child", "", []string{"root", "foo"})

	auth := &logical.Auth{
		ClientToken: "child",
		LeaseOptions: logical.LeaseOptions{
			TTL:       time.Hour,
			Renewable: true,
		},
	}
	err = exp.RegisterAuth("auth/token/create", auth)
	if err != nil {
		t.Fatalf("err: %v", err)
	}

	testMakeTokenViaBackend(t, ts, "child", "sub-child", "", []string{"foo"})

	auth = &logical.Auth{
		ClientToken: "sub-child",
		LeaseOptions: logical.LeaseOptions{
			TTL:       time.Hour,
			Renewable: true,
		},
	}
	err = exp.RegisterAuth("auth/token/create", auth)
	if err != nil {
		t.Fatalf("err: %v", err)
	}

	req := logical.TestRequest(t, logical.UpdateOperation, "revoke")
	req.Data = map[string]interface{}{
		"token": "child",
	}
	resp, err := ts.HandleRequest(context.Background(), req)
	if err != nil || (resp != nil && resp.IsError()) {
		t.Fatalf("err: %v\nresp: %#v", err, resp)
	}
	if resp != nil {
		t.Fatalf("bad: %#v", resp)
	}

	time.Sleep(200 * time.Millisecond)

	out, err := ts.Lookup(context.Background(), "child")
	if err != nil {
		t.Fatalf("err: %v", err)
	}
	if out != nil {
		t.Fatalf("bad: %#v", out)
	}

	// Sub-child should not exist
	out, err = ts.Lookup(context.Background(), "sub-child")
	if err != nil {
		t.Fatalf("err: %v", err)
	}
	if out != nil {
		t.Fatalf("bad: %v", out)
	}

	// Now test without registering the tokens through the expiration manager
	testMakeTokenViaBackend(t, ts, root, "child", "", []string{"root", "foo"})
	testMakeTokenViaBackend(t, ts, "child", "sub-child", "", []string{"foo"})

	req = logical.TestRequest(t, logical.UpdateOperation, "revoke")
	req.Data = map[string]interface{}{
		"token": "child",
	}
	resp, err = ts.HandleRequest(context.Background(), req)
	if err != nil || (resp != nil && resp.IsError()) {
		t.Fatalf("err: %v\nresp: %#v", err, resp)
	}
	if resp != nil {
		t.Fatalf("bad: %#v", resp)
	}

	time.Sleep(200 * time.Millisecond)

	out, err = ts.Lookup(context.Background(), "child")
	if err != nil {
		t.Fatalf("err: %v", err)
	}
	if out != nil {
		t.Fatalf("bad: %#v", out)
	}

	// Sub-child should not exist
	out, err = ts.Lookup(context.Background(), "sub-child")
	if err != nil {
		t.Fatalf("err: %v", err)
	}
	if out != nil {
		t.Fatalf("bad: %v", out)
	}
}

func TestTokenStore_HandleRequest_RevokeOrphan(t *testing.T) {
	c, _, root := TestCoreUnsealed(t)
	ts := c.tokenStore
	testMakeTokenViaBackend(t, ts, root, "child", "", []string{"root", "foo"})
	testMakeTokenViaBackend(t, ts, "child", "sub-child", "", []string{"foo"})

	req := logical.TestRequest(t, logical.UpdateOperation, "revoke-orphan")
	req.Data = map[string]interface{}{
		"token": "child",
	}
	req.ClientToken = root
	resp, err := ts.HandleRequest(context.Background(), req)
	if err != nil || (resp != nil && resp.IsError()) {
		t.Fatalf("err: %v\nresp: %#v", err, resp)
	}
	if resp != nil {
		t.Fatalf("bad: %#v", resp)
	}

	time.Sleep(200 * time.Millisecond)

	out, err := ts.Lookup(context.Background(), "child")
	if err != nil {
		t.Fatalf("err: %v", err)
	}
	if out != nil {
		t.Fatalf("bad: %v", out)
	}

	// Check that the parent entry is properly cleaned up
	saltedID, err := ts.SaltID(context.Background(), "child")
	if err != nil {
		t.Fatal(err)
	}
	children, err := ts.view.List(context.Background(), parentPrefix+saltedID+"/")
	if err != nil {
		t.Fatalf("err: %v", err)
	}
	if len(children) != 0 {
		t.Fatalf("bad: %v", children)
	}

	// Sub-child should exist!
	out, err = ts.Lookup(context.Background(), "sub-child")
	if err != nil {
		t.Fatalf("err: %v", err)
	}
	if out == nil {
		t.Fatalf("bad: %v", out)
	}
}

func TestTokenStore_HandleRequest_RevokeOrphan_NonRoot(t *testing.T) {
	c, _, root := TestCoreUnsealed(t)
	ts := c.tokenStore
	testMakeTokenViaBackend(t, ts, root, "child", "", []string{"foo"})

	out, err := ts.Lookup(context.Background(), "child")
	if err != nil {
		t.Fatalf("err: %v", err)
	}
	if out == nil {
		t.Fatalf("bad: %v", out)
	}

	req := logical.TestRequest(t, logical.UpdateOperation, "revoke-orphan")
	req.Data = map[string]interface{}{
		"token": "child",
	}
	req.ClientToken = "child"
	resp, err := ts.HandleRequest(context.Background(), req)
	if err != logical.ErrInvalidRequest {
		t.Fatalf("did not get error when non-root revoking itself with orphan flag; resp is %#v", resp)
	}

	time.Sleep(200 * time.Millisecond)

	// Should still exist
	out, err = ts.Lookup(context.Background(), "child")
	if err != nil {
		t.Fatalf("err: %v", err)
	}
	if out == nil {
		t.Fatalf("bad: %v", out)
	}
}

func TestTokenStore_HandleRequest_Lookup(t *testing.T) {
	c, _, root := TestCoreUnsealed(t)
	ts := c.tokenStore
	req := logical.TestRequest(t, logical.UpdateOperation, "lookup")
	req.Data = map[string]interface{}{
		"token": root,
	}
	resp, err := ts.HandleRequest(context.Background(), req)
	if err != nil || (resp != nil && resp.IsError()) {
		t.Fatalf("err: %v\nresp: %#v", err, resp)
	}
	if resp == nil {
		t.Fatalf("bad: %#v", resp)
	}

	exp := map[string]interface{}{
		"id":               root,
		"accessor":         resp.Data["accessor"].(string),
		"policies":         []string{"root"},
		"path":             "auth/token/root",
		"meta":             map[string]string(nil),
		"display_name":     "root",
		"orphan":           true,
		"num_uses":         0,
		"creation_ttl":     int64(0),
		"ttl":              int64(0),
		"explicit_max_ttl": int64(0),
		"expire_time":      nil,
		"entity_id":        "",
	}

	if resp.Data["creation_time"].(int64) == 0 {
		t.Fatalf("creation time was zero")
	}
	delete(resp.Data, "creation_time")

	if !reflect.DeepEqual(resp.Data, exp) {
		t.Fatalf("bad: expected:%#v\nactual:%#v", exp, resp.Data)
	}

	testMakeTokenViaCore(t, c, root, "client", "3600s", []string{"foo"})

	// Test via GET
	req = logical.TestRequest(t, logical.UpdateOperation, "lookup")
	req.Data = map[string]interface{}{
		"token": "client",
	}
	resp, err = ts.HandleRequest(context.Background(), req)
	if err != nil || (resp != nil && resp.IsError()) {
		t.Fatalf("err: %v\nresp: %#v", err, resp)
	}
	if resp == nil {
		t.Fatalf("bad: %#v", resp)
	}

	exp = map[string]interface{}{
		"id":               "client",
		"accessor":         resp.Data["accessor"],
		"policies":         []string{"default", "foo"},
		"path":             "auth/token/create",
		"meta":             map[string]string(nil),
		"display_name":     "token",
		"orphan":           false,
		"num_uses":         0,
		"creation_ttl":     int64(3600),
		"ttl":              int64(3600),
		"explicit_max_ttl": int64(0),
		"renewable":        true,
		"entity_id":        "",
	}

	if resp.Data["creation_time"].(int64) == 0 {
		t.Fatalf("creation time was zero")
	}
	delete(resp.Data, "creation_time")
	if resp.Data["issue_time"].(time.Time).IsZero() {
		t.Fatal("issue time is default time")
	}
	delete(resp.Data, "issue_time")
	if resp.Data["expire_time"].(time.Time).IsZero() {
		t.Fatal("expire time is default time")
	}
	delete(resp.Data, "expire_time")

	// Depending on timing of the test this may have ticked down, so accept 3599
	if resp.Data["ttl"].(int64) == 3599 {
		resp.Data["ttl"] = int64(3600)
	}

	if !reflect.DeepEqual(resp.Data, exp) {
		t.Fatalf("bad: expected:%#v\nactual:%#v", exp, resp.Data)
	}

	// Test via POST
	req = logical.TestRequest(t, logical.UpdateOperation, "lookup")
	req.Data = map[string]interface{}{
		"token": "client",
	}
	resp, err = ts.HandleRequest(context.Background(), req)
	if err != nil || (resp != nil && resp.IsError()) {
		t.Fatalf("err: %v\nresp: %#v", err, resp)
	}
	if resp == nil {
		t.Fatalf("bad: %#v", resp)
	}

	exp = map[string]interface{}{
		"id":               "client",
		"accessor":         resp.Data["accessor"],
		"policies":         []string{"default", "foo"},
		"path":             "auth/token/create",
		"meta":             map[string]string(nil),
		"display_name":     "token",
		"orphan":           false,
		"num_uses":         0,
		"creation_ttl":     int64(3600),
		"ttl":              int64(3600),
		"explicit_max_ttl": int64(0),
		"renewable":        true,
		"entity_id":        "",
	}

	if resp.Data["creation_time"].(int64) == 0 {
		t.Fatalf("creation time was zero")
	}
	delete(resp.Data, "creation_time")
	if resp.Data["issue_time"].(time.Time).IsZero() {
		t.Fatal("issue time is default time")
	}
	delete(resp.Data, "issue_time")
	if resp.Data["expire_time"].(time.Time).IsZero() {
		t.Fatal("expire time is default time")
	}
	delete(resp.Data, "expire_time")

	// Depending on timing of the test this may have ticked down, so accept 3599
	if resp.Data["ttl"].(int64) == 3599 {
		resp.Data["ttl"] = int64(3600)
	}

	if !reflect.DeepEqual(resp.Data, exp) {
		t.Fatalf("bad: expected:%#v\nactual:%#v", exp, resp.Data)
	}

	// Test last_renewal_time functionality
	req = logical.TestRequest(t, logical.UpdateOperation, "renew")
	req.Data = map[string]interface{}{
		"token": "client",
	}
	resp, err = ts.HandleRequest(context.Background(), req)
	if err != nil || (resp != nil && resp.IsError()) {
		t.Fatalf("err: %v\nresp: %#v", err, resp)
	}
	if resp == nil {
		t.Fatalf("bad: %#v", resp)
	}

	req = logical.TestRequest(t, logical.UpdateOperation, "lookup")
	req.Data = map[string]interface{}{
		"token": "client",
	}
	resp, err = ts.HandleRequest(context.Background(), req)
	if err != nil || (resp != nil && resp.IsError()) {
		t.Fatalf("err: %v\nresp: %#v", err, resp)
	}
	if resp == nil {
		t.Fatalf("bad: %#v", resp)
	}

	if resp.Data["last_renewal_time"].(int64) == 0 {
		t.Fatalf("last_renewal_time was zero")
	}
}

func TestTokenStore_HandleRequest_LookupSelf(t *testing.T) {
	c, _, root := TestCoreUnsealed(t)
	ts := c.tokenStore
	testMakeTokenViaCore(t, c, root, "client", "3600s", []string{"foo"})

	req := logical.TestRequest(t, logical.ReadOperation, "lookup-self")
	req.ClientToken = "client"
	resp, err := ts.HandleRequest(context.Background(), req)
	if err != nil || (resp != nil && resp.IsError()) {
		t.Fatalf("err: %v\nresp: %#v", err, resp)
	}
	if resp == nil {
		t.Fatalf("bad: %#v", resp)
	}

	exp := map[string]interface{}{
		"id":               "client",
		"accessor":         resp.Data["accessor"],
		"policies":         []string{"default", "foo"},
		"path":             "auth/token/create",
		"meta":             map[string]string(nil),
		"display_name":     "token",
		"orphan":           false,
		"renewable":        true,
		"num_uses":         0,
		"creation_ttl":     int64(3600),
		"ttl":              int64(3600),
		"explicit_max_ttl": int64(0),
		"entity_id":        "",
	}

	if resp.Data["creation_time"].(int64) == 0 {
		t.Fatalf("creation time was zero")
	}
	delete(resp.Data, "creation_time")
	if resp.Data["issue_time"].(time.Time).IsZero() {
		t.Fatalf("creation time was zero")
	}
	delete(resp.Data, "issue_time")
	if resp.Data["expire_time"].(time.Time).IsZero() {
		t.Fatalf("expire time was zero")
	}
	delete(resp.Data, "expire_time")

	// Depending on timing of the test this may have ticked down, so accept 3599
	if resp.Data["ttl"].(int64) == 3599 {
		resp.Data["ttl"] = int64(3600)
	}

	if !reflect.DeepEqual(resp.Data, exp) {
		t.Fatalf("bad: expected:%#v\nactual:%#v", exp, resp.Data)
	}
}

func TestTokenStore_HandleRequest_Renew(t *testing.T) {
	exp := mockExpiration(t)
	ts := exp.tokenStore

	// Create new token
	root, err := ts.rootToken(context.Background())
	if err != nil {
		t.Fatalf("err: %v", err)
	}

	// Create a new token
	auth := &logical.Auth{
		ClientToken: root.ID,
		LeaseOptions: logical.LeaseOptions{
			TTL:       time.Hour,
			Renewable: true,
		},
	}
	err = exp.RegisterAuth("auth/token/root", auth)
	if err != nil {
		t.Fatalf("err: %v", err)
	}

	// Get the original expire time to compare
	originalExpire := auth.ExpirationTime()

	beforeRenew := time.Now()
	req := logical.TestRequest(t, logical.UpdateOperation, "renew")
	req.Data = map[string]interface{}{
		"token":     root.ID,
		"increment": "3600s",
	}

	req.Data["increment"] = "3600s"
	resp, err := ts.HandleRequest(context.Background(), req)
	if err != nil || (resp != nil && resp.IsError()) {
		t.Fatalf("err: %v\nresp: %#v", err, resp)
	}

	// Get the new expire time
	newExpire := resp.Auth.ExpirationTime()
	if newExpire.Before(originalExpire) {
		t.Fatalf("should expire later: %s %s", newExpire, originalExpire)
	}
	if newExpire.Before(beforeRenew.Add(time.Hour)) {
		t.Fatalf("should have at least an hour: %s %s", newExpire, beforeRenew)
	}
}

func TestTokenStore_HandleRequest_RenewSelf(t *testing.T) {
	exp := mockExpiration(t)
	ts := exp.tokenStore

	// Create new token
	root, err := ts.rootToken(context.Background())
	if err != nil {
		t.Fatalf("err: %v", err)
	}

	// Create a new token
	auth := &logical.Auth{
		ClientToken: root.ID,
		LeaseOptions: logical.LeaseOptions{
			TTL:       time.Hour,
			Renewable: true,
		},
	}
	err = exp.RegisterAuth("auth/token/root", auth)
	if err != nil {
		t.Fatalf("err: %v", err)
	}

	// Get the original expire time to compare
	originalExpire := auth.ExpirationTime()

	beforeRenew := time.Now()
	req := logical.TestRequest(t, logical.UpdateOperation, "renew-self")
	req.ClientToken = auth.ClientToken
	req.Data["increment"] = "3600s"
	resp, err := ts.HandleRequest(context.Background(), req)
	if err != nil || (resp != nil && resp.IsError()) {
		t.Fatalf("err: %v\nresp: %#v", err, resp)
	}

	// Get the new expire time
	newExpire := resp.Auth.ExpirationTime()
	if newExpire.Before(originalExpire) {
		t.Fatalf("should expire later: %s %s", newExpire, originalExpire)
	}
	if newExpire.Before(beforeRenew.Add(time.Hour)) {
		t.Fatalf("should have at least an hour: %s %s", newExpire, beforeRenew)
	}
}

func TestTokenStore_RoleCRUD(t *testing.T) {
	core, _, root := TestCoreUnsealed(t)

	req := logical.TestRequest(t, logical.ReadOperation, "auth/token/roles/test")
	req.ClientToken = root

	resp, err := core.HandleRequest(req)
	if err != nil || (resp != nil && resp.IsError()) {
		t.Fatalf("err: %v\nresp: %#v", err, resp)
	}
	if resp != nil {
		t.Fatalf("should not see a role")
	}

	// First test creation
	req.Operation = logical.CreateOperation
	req.Data = map[string]interface{}{
		"orphan":           true,
		"period":           "72h",
		"allowed_policies": "test1,test2",
		"path_suffix":      "happenin",
	}

	resp, err = core.HandleRequest(req)
	if err != nil || (resp != nil && resp.IsError()) {
		t.Fatalf("err: %v\nresp: %#v", err, resp)
	}

	if resp != nil {
		t.Fatalf("expected a nil response")
	}

	req.Operation = logical.ReadOperation
	req.Data = map[string]interface{}{}

	resp, err = core.HandleRequest(req)
	if err != nil || (resp != nil && resp.IsError()) {
		t.Fatalf("err: %v\nresp: %#v", err, resp)
	}

	if resp == nil {
		t.Fatalf("got a nil response")
	}

	expected := map[string]interface{}{
		"name":                "test",
		"orphan":              true,
		"period":              int64(259200),
		"allowed_policies":    []string{"test1", "test2"},
		"disallowed_policies": []string{},
		"path_suffix":         "happenin",
		"explicit_max_ttl":    int64(0),
		"renewable":           true,
	}

	if !reflect.DeepEqual(expected, resp.Data) {
		t.Fatalf("bad: expected:%#v\nactual:%#v", expected, resp.Data)
	}

	// Now test updating; this should be set to an UpdateOperation
	// automatically due to the existence check
	req.Operation = logical.CreateOperation
	req.Data = map[string]interface{}{
		"period":           "79h",
		"allowed_policies": "test3",
		"path_suffix":      "happenin",
		"renewable":        false,
	}

	resp, err = core.HandleRequest(req)
	if err != nil || (resp != nil && resp.IsError()) {
		t.Fatalf("err: %v\nresp: %#v", err, resp)
	}

	if resp != nil {
		t.Fatalf("expected a nil response")
	}

	req.Operation = logical.ReadOperation
	req.Data = map[string]interface{}{}

	resp, err = core.HandleRequest(req)
	if err != nil || (resp != nil && resp.IsError()) {
		t.Fatalf("err: %v\nresp: %#v", err, resp)
	}
	if resp == nil {
		t.Fatalf("got a nil response")
	}

	expected = map[string]interface{}{
		"name":                "test",
		"orphan":              true,
		"period":              int64(284400),
		"allowed_policies":    []string{"test3"},
		"disallowed_policies": []string{},
		"path_suffix":         "happenin",
		"explicit_max_ttl":    int64(0),
		"renewable":           false,
	}

	if !reflect.DeepEqual(expected, resp.Data) {
		t.Fatalf("bad: expected:%#v\nactual:%#v", expected, resp.Data)
	}

	// Now set explicit max ttl and clear the period
	req.Operation = logical.CreateOperation
	req.Data = map[string]interface{}{
		"explicit_max_ttl": "5",
		"period":           "0s",
	}
	resp, err = core.HandleRequest(req)
	if err != nil || (resp != nil && resp.IsError()) {
		t.Fatalf("err: %v\nresp: %#v", err, resp)
	}

	req.Operation = logical.ReadOperation
	req.Data = map[string]interface{}{}

	resp, err = core.HandleRequest(req)
	if err != nil || (resp != nil && resp.IsError()) {
		t.Fatalf("err: %v\nresp: %#v", err, resp)
	}
	if resp == nil {
		t.Fatalf("got a nil response")
	}

	expected = map[string]interface{}{
		"name":                "test",
		"orphan":              true,
		"explicit_max_ttl":    int64(5),
		"allowed_policies":    []string{"test3"},
		"disallowed_policies": []string{},
		"path_suffix":         "happenin",
		"period":              int64(0),
		"renewable":           false,
	}

	if !reflect.DeepEqual(expected, resp.Data) {
		t.Fatalf("bad: expected:%#v\nactual:%#v", expected, resp.Data)
	}

	req.Operation = logical.ListOperation
	req.Path = "auth/token/roles"
	req.Data = map[string]interface{}{}
	resp, err = core.HandleRequest(req)
	if err != nil || (resp != nil && resp.IsError()) {
		t.Fatalf("err: %v\nresp: %#v", err, resp)
	}
	if resp == nil {
		t.Fatalf("got a nil response")
	}
	keysInt, ok := resp.Data["keys"]
	if !ok {
		t.Fatalf("did not find keys in response")
	}
	keys, ok := keysInt.([]string)
	if !ok {
		t.Fatalf("could not convert keys interface to key list")
	}
	if len(keys) != 1 {
		t.Fatalf("unexpected number of keys: %d", len(keys))
	}
	if keys[0] != "test" {
		t.Fatalf("expected \"test\", got \"%s\"", keys[0])
	}

	req.Operation = logical.DeleteOperation
	req.Path = "auth/token/roles/test"
	resp, err = core.HandleRequest(req)
	if err != nil || (resp != nil && resp.IsError()) {
		t.Fatalf("err: %v\nresp: %#v", err, resp)
	}
	if resp != nil {
		t.Fatalf("expected a nil response")
	}

	req.Operation = logical.ReadOperation
	resp, err = core.HandleRequest(req)
	if err != nil || (resp != nil && resp.IsError()) {
		t.Fatalf("err: %v\nresp: %#v", err, resp)
	}
	if resp != nil {
		t.Fatalf("expected a nil response")
	}
}

func TestTokenStore_RoleDisallowedPoliciesWithRoot(t *testing.T) {
	var resp *logical.Response
	var err error

	c, _, root := TestCoreUnsealed(t)
	ts := c.tokenStore

	// Don't set disallowed_policies. Verify that a read on the role does return a non-nil value.
	roleReq := &logical.Request{
		Operation: logical.UpdateOperation,
		Path:      "roles/role1",
		Data: map[string]interface{}{
			"disallowed_policies": "root,testpolicy",
		},
		ClientToken: root,
	}
	resp, err = ts.HandleRequest(context.Background(), roleReq)
	if err != nil || (resp != nil && resp.IsError()) {
		t.Fatalf("err: %v\nresp: %#v", err, resp)
	}

	roleReq.Operation = logical.ReadOperation
	resp, err = ts.HandleRequest(context.Background(), roleReq)
	if err != nil || (resp != nil && resp.IsError()) {
		t.Fatalf("err: %v\nresp: %#v", err, resp)
	}

	expected := []string{"root", "testpolicy"}
	if !reflect.DeepEqual(resp.Data["disallowed_policies"], expected) {
		t.Fatalf("bad: expected: %#v, actual: %#v", expected, resp.Data["disallowed_policies"])
	}
}

func TestTokenStore_RoleDisallowedPolicies(t *testing.T) {
	var req *logical.Request
	var resp *logical.Response
	var err error

	core, _, root := TestCoreUnsealed(t)
	ts := core.tokenStore
	ps := core.policyStore

	// Create 3 different policies
	policy, _ := ParseACLPolicy(tokenCreationPolicy)
	policy.Name = "test1"
	if err := ps.SetPolicy(context.Background(), policy); err != nil {
		t.Fatal(err)
	}

	policy, _ = ParseACLPolicy(tokenCreationPolicy)
	policy.Name = "test2"
	if err := ps.SetPolicy(context.Background(), policy); err != nil {
		t.Fatal(err)
	}

	policy, _ = ParseACLPolicy(tokenCreationPolicy)
	policy.Name = "test3"
	if err := ps.SetPolicy(context.Background(), policy); err != nil {
		t.Fatal(err)
	}

	// Create roles with different disallowed_policies configuration
	req = logical.TestRequest(t, logical.UpdateOperation, "roles/test1")
	req.ClientToken = root
	req.Data = map[string]interface{}{
		"disallowed_policies": "test1",
	}
	resp, err = ts.HandleRequest(context.Background(), req)
	if err != nil || (resp != nil && resp.IsError()) {
		t.Fatalf("err: %v\nresp: %#v", err, resp)
	}

	req = logical.TestRequest(t, logical.UpdateOperation, "roles/test23")
	req.ClientToken = root
	req.Data = map[string]interface{}{
		"disallowed_policies": "test2,test3",
	}
	resp, err = ts.HandleRequest(context.Background(), req)
	if err != nil || (resp != nil && resp.IsError()) {
		t.Fatalf("err: %v\nresp: %#v", err, resp)
	}

	req = logical.TestRequest(t, logical.UpdateOperation, "roles/test123")
	req.ClientToken = root
	req.Data = map[string]interface{}{
		"disallowed_policies": "test1,test2,test3",
	}
	resp, err = ts.HandleRequest(context.Background(), req)
	if err != nil || (resp != nil && resp.IsError()) {
		t.Fatalf("err: %v\nresp: %#v", err, resp)
	}

	// Create a token that has all the policies defined above
	req = logical.TestRequest(t, logical.UpdateOperation, "create")
	req.ClientToken = root
	req.Data["policies"] = []string{"test1", "test2", "test3"}
<<<<<<< HEAD
	resp, err = ts.HandleRequest(context.Background(), req)
	if err != nil || (resp != nil && resp.IsError()) {
		t.Fatalf("err: %v\nresp: %#v", err, resp)
	}
=======
	resp = testMakeTokenViaRequest(t, ts, req)
>>>>>>> 1ba3533f
	if resp == nil || resp.Auth == nil {
		t.Fatal("got nil response")
	}
	if resp.Auth.ClientToken == "" {
		t.Fatalf("bad: ClientToken; resp:%#v", resp)
	}
	parentToken := resp.Auth.ClientToken

	req = logical.TestRequest(t, logical.UpdateOperation, "create/test1")
	req.ClientToken = parentToken
	resp, err = ts.HandleRequest(context.Background(), req)
	if err == nil || resp != nil && !resp.IsError() {
		t.Fatalf("expected an error response, got %#v", resp)
	}

	req = logical.TestRequest(t, logical.UpdateOperation, "create/test23")
	req.ClientToken = parentToken
	resp, err = ts.HandleRequest(context.Background(), req)
	if err == nil || resp != nil && !resp.IsError() {
		t.Fatalf("expected an error response, got %#v", resp)
	}

	req = logical.TestRequest(t, logical.UpdateOperation, "create/test123")
	req.ClientToken = parentToken
	resp, err = ts.HandleRequest(context.Background(), req)
	if err == nil || resp != nil && !resp.IsError() {
		t.Fatalf("expected an error response, got %#v", resp)
	}

	// Disallowed should act as a blacklist so make sure we can still make
	// something with other policies in the request
	req = logical.TestRequest(t, logical.UpdateOperation, "create/test123")
	req.Data["policies"] = []string{"foo", "bar"}
	req.ClientToken = parentToken
<<<<<<< HEAD
	resp, err = ts.HandleRequest(context.Background(), req)
	if err != nil || resp == nil || resp.IsError() {
		t.Fatalf("err: %v\nresp: %#v", err, resp)
	}
=======
	testMakeTokenViaRequest(t, ts, req)
>>>>>>> 1ba3533f

	// Create a role to have 'default' policy disallowed
	req = logical.TestRequest(t, logical.UpdateOperation, "roles/default")
	req.ClientToken = root
	req.Data = map[string]interface{}{
		"disallowed_policies": "default",
	}
	resp, err = ts.HandleRequest(context.Background(), req)
	if err != nil || (resp != nil && resp.IsError()) {
		t.Fatalf("err: %v\nresp: %#v", err, resp)
	}

	req = logical.TestRequest(t, logical.UpdateOperation, "create/default")
	req.ClientToken = parentToken
	resp, err = ts.HandleRequest(context.Background(), req)
	if err == nil || resp != nil && !resp.IsError() {
		t.Fatal("expected an error response")
	}
}

func TestTokenStore_RoleAllowedPolicies(t *testing.T) {
	c, _, root := TestCoreUnsealed(t)
	ts := c.tokenStore

	req := logical.TestRequest(t, logical.UpdateOperation, "roles/test")
	req.ClientToken = root
	req.Data = map[string]interface{}{
		"allowed_policies": "test1,test2",
	}

	resp, err := ts.HandleRequest(context.Background(), req)
	if err != nil || (resp != nil && resp.IsError()) {
		t.Fatalf("err: %v\nresp: %#v", err, resp)
	}
	if resp != nil {
		t.Fatalf("expected a nil response")
	}

	req.Data = map[string]interface{}{}

	req.Path = "create/test"
	req.Data["policies"] = []string{"foo"}
	resp, err = ts.HandleRequest(context.Background(), req)
	if err == nil {
		t.Fatalf("expected error")
	}

	req.Data["policies"] = []string{"test2"}
	resp = testMakeTokenViaRequest(t, ts, req)
	if resp.Auth.ClientToken == "" {
		t.Fatalf("bad: %#v", resp)
	}

	// When allowed_policies is blank, should fall back to a subset of the parent policies
	req = logical.TestRequest(t, logical.UpdateOperation, "roles/test")
	req.ClientToken = root
	req.Data = map[string]interface{}{
		"allowed_policies": "",
	}
	resp, err = ts.HandleRequest(context.Background(), req)
	if err != nil || (resp != nil && resp.IsError()) {
		t.Fatalf("err: %v\nresp: %#v", err, resp)
	}
	if resp != nil {
		t.Fatalf("expected a nil response")
	}

	req = logical.TestRequest(t, logical.UpdateOperation, "create")
	req.ClientToken = root
	req.Data["policies"] = []string{"test1", "test2", "test3"}
<<<<<<< HEAD
	resp, err = ts.HandleRequest(context.Background(), req)
	if err != nil || (resp != nil && resp.IsError()) {
		t.Fatalf("err: %v\nresp: %#v", err, resp)
	}
=======
	resp = testMakeTokenViaRequest(t, ts, req)
>>>>>>> 1ba3533f
	if resp == nil || resp.Auth == nil {
		t.Fatal("got nil response")
	}
	if resp.Auth.ClientToken == "" {
		t.Fatalf("bad: ClientToken; resp:%#v", resp)
	}
	if !reflect.DeepEqual(resp.Auth.Policies, []string{"default", "test1", "test2", "test3"}) {
		t.Fatalf("bad: %#v", resp.Auth.Policies)
	}
	parentToken := resp.Auth.ClientToken

	req.Data = map[string]interface{}{}
	req.ClientToken = parentToken

	req.Path = "create/test"
	req.Data["policies"] = []string{"foo"}
	resp, err = ts.HandleRequest(context.Background(), req)
	if err == nil {
		t.Fatalf("expected error")
	}

	req.Data["policies"] = []string{"test2"}
	resp = testMakeTokenViaRequest(t, ts, req)
	if resp.Auth.ClientToken == "" {
		t.Fatalf("bad: %#v", resp)
	}

	delete(req.Data, "policies")
	resp = testMakeTokenViaRequest(t, ts, req)
	if resp.Auth.ClientToken == "" {
		t.Fatalf("bad: %#v", resp)
	}
	if !reflect.DeepEqual(resp.Auth.Policies, []string{"default", "test1", "test2", "test3"}) {
		t.Fatalf("bad: %#v", resp.Auth.Policies)
	}
}

func TestTokenStore_RoleOrphan(t *testing.T) {
	c, _, root := TestCoreUnsealed(t)
	ts := c.tokenStore

	req := logical.TestRequest(t, logical.UpdateOperation, "roles/test")
	req.ClientToken = root
	req.Data = map[string]interface{}{
		"orphan": true,
	}

	resp, err := ts.HandleRequest(context.Background(), req)
	if err != nil || (resp != nil && resp.IsError()) {
		t.Fatalf("err: %v\nresp: %#v", err, resp)
	}
	if resp != nil {
		t.Fatalf("expected a nil response")
	}

	req.Path = "create/test"
	resp, err = ts.HandleRequest(context.Background(), req)
	if err != nil || (resp != nil && resp.IsError()) {
		t.Fatalf("err: %v\nresp: %#v", err, resp)
	}
	if resp.Auth.ClientToken == "" {
		t.Fatalf("bad: %#v", resp)
	}

	out, err := ts.Lookup(context.Background(), resp.Auth.ClientToken)
	if err != nil {
		t.Fatalf("err: %v", err)
	}

	if out.Parent != "" {
		t.Fatalf("expected orphan token, but found a parent")
	}

	if !strings.HasPrefix(out.Path, "auth/token/create/test") {
		t.Fatalf("expected role in path but did not find it")
	}
}

func TestTokenStore_RolePathSuffix(t *testing.T) {
	c, _, root := TestCoreUnsealed(t)
	ts := c.tokenStore

	req := logical.TestRequest(t, logical.UpdateOperation, "roles/test")
	req.ClientToken = root
	req.Data = map[string]interface{}{
		"path_suffix": "happenin",
	}

	resp, err := ts.HandleRequest(context.Background(), req)
	if err != nil || (resp != nil && resp.IsError()) {
		t.Fatalf("err: %v\nresp: %#v", err, resp)
	}
	if resp != nil {
		t.Fatalf("expected a nil response")
	}

	req.Path = "create/test"
	resp, err = ts.HandleRequest(context.Background(), req)
	if err != nil || (resp != nil && resp.IsError()) {
		t.Fatalf("err: %v\nresp: %#v", err, resp)
	}
	if resp.Auth.ClientToken == "" {
		t.Fatalf("bad: %#v", resp)
	}

	out, err := ts.Lookup(context.Background(), resp.Auth.ClientToken)
	if err != nil {
		t.Fatalf("err: %v", err)
	}

	if out.Path != "auth/token/create/test/happenin" {
		t.Fatalf("expected role in path but did not find it")
	}
}

func TestTokenStore_RolePeriod(t *testing.T) {
	core, _, root := TestCoreUnsealed(t)

	core.defaultLeaseTTL = 10 * time.Second
	core.maxLeaseTTL = 10 * time.Second

	// Note: these requests are sent to Core since Core handles registration
	// with the expiration manager and we need the storage to be consistent

	req := logical.TestRequest(t, logical.UpdateOperation, "auth/token/roles/test")
	req.ClientToken = root
	req.Data = map[string]interface{}{
		"period": 5,
	}

	resp, err := core.HandleRequest(req)
	if err != nil || (resp != nil && resp.IsError()) {
		t.Fatalf("err: %v\nresp: %#v", err, resp)
	}
	if resp != nil {
		t.Fatalf("expected a nil response")
	}

	// This first set of logic is to verify that a normal non-root token will
	// be given a TTL of 10 seconds, and that renewing will not cause the TTL to
	// increase since that's the configured backend max. Then we verify that
	// increment works.
	{
		req.Path = "auth/token/create"
		req.Data = map[string]interface{}{
			"policies": []string{"default"},
		}
		resp, err = core.HandleRequest(req)
		if err != nil || (resp != nil && resp.IsError()) {
			t.Fatalf("err: %v\nresp: %#v", err, resp)
		}
		if resp.Auth.ClientToken == "" {
			t.Fatalf("bad: %#v", resp)
		}

		req.ClientToken = resp.Auth.ClientToken
		req.Operation = logical.ReadOperation
		req.Path = "auth/token/lookup-self"
		resp, err = core.HandleRequest(req)
		if err != nil {
			t.Fatalf("err: %v", err)
		}
		ttl := resp.Data["ttl"].(int64)
		if ttl > 10 {
			t.Fatalf("TTL too large")
		}

		// Let the TTL go down a bit to 8 seconds
		time.Sleep(2 * time.Second)

		req.Operation = logical.UpdateOperation
		req.Path = "auth/token/renew-self"
		resp, err = core.HandleRequest(req)
		if err != nil || (resp != nil && resp.IsError()) {
			t.Fatalf("err: %v\nresp: %#v", err, resp)
		}

		req.Operation = logical.ReadOperation
		req.Path = "auth/token/lookup-self"
		resp, err = core.HandleRequest(req)
		if err != nil {
			t.Fatalf("err: %v", err)
		}
		ttl = resp.Data["ttl"].(int64)
		if ttl > 8 {
			t.Fatalf("TTL too large: %d", ttl)
		}

		// Renewing should not have the increment increase since we've hit the
		// max
		req.Operation = logical.UpdateOperation
		req.Path = "auth/token/renew-self"
		req.Data = map[string]interface{}{
			"increment": 1,
		}
		resp, err = core.HandleRequest(req)
		if err != nil || (resp != nil && resp.IsError()) {
			t.Fatalf("err: %v\nresp: %#v", err, resp)
		}

		req.Operation = logical.ReadOperation
		req.Path = "auth/token/lookup-self"
		resp, err = core.HandleRequest(req)
		if err != nil {
			t.Fatalf("err: %v", err)
		}
		ttl = resp.Data["ttl"].(int64)
		if ttl > 8 {
			t.Fatalf("TTL too large")
		}
	}

	// Now we create a token against the role. We should be able to renew;
	// increment should be ignored as well.
	{
		req.ClientToken = root
		req.Operation = logical.UpdateOperation
		req.Path = "auth/token/create/test"
		resp, err = core.HandleRequest(req)
		if err != nil || (resp != nil && resp.IsError()) {
			t.Fatalf("err: %v\nresp: %#v", err, resp)
		}
		if resp == nil {
			t.Fatal("response was nil")
		}
		if resp.Auth == nil {
			t.Fatalf(fmt.Sprintf("response auth was nil, resp is %#v", *resp))
		}
		if resp.Auth.ClientToken == "" {
			t.Fatalf("bad: %#v", resp)
		}

		req.ClientToken = resp.Auth.ClientToken
		req.Operation = logical.ReadOperation
		req.Path = "auth/token/lookup-self"
		resp, err = core.HandleRequest(req)
		if err != nil {
			t.Fatalf("err: %v", err)
		}
		ttl := resp.Data["ttl"].(int64)
		if ttl > 5 {
			t.Fatalf("TTL too large (expected %d, got %d", 5, ttl)
		}

		// Let the TTL go down a bit to 3 seconds
		time.Sleep(3 * time.Second)

		req.Operation = logical.UpdateOperation
		req.Path = "auth/token/renew-self"
		req.Data = map[string]interface{}{
			"increment": 1,
		}
		resp, err = core.HandleRequest(req)
		if err != nil || (resp != nil && resp.IsError()) {
			t.Fatalf("err: %v\nresp: %#v", err, resp)
		}

		req.Operation = logical.ReadOperation
		req.Path = "auth/token/lookup-self"
		resp, err = core.HandleRequest(req)
		if err != nil {
			t.Fatalf("err: %v", err)
		}
		ttl = resp.Data["ttl"].(int64)
		if ttl > 5 {
			t.Fatalf("TTL too large (expected %d, got %d", 5, ttl)
		}
	}
}

func TestTokenStore_RoleExplicitMaxTTL(t *testing.T) {
	core, _, root := TestCoreUnsealed(t)

	core.defaultLeaseTTL = 5 * time.Second
	core.maxLeaseTTL = 5 * time.Hour

	// Note: these requests are sent to Core since Core handles registration
	// with the expiration manager and we need the storage to be consistent

	// Make sure we can't make it larger than the system/mount max; we should get a warning on role write and an error on token creation
	req := logical.TestRequest(t, logical.UpdateOperation, "auth/token/roles/test")
	req.ClientToken = root
	req.Data = map[string]interface{}{
		"explicit_max_ttl": "100h",
	}

	resp, err := core.HandleRequest(req)
	if err != nil || (resp != nil && resp.IsError()) {
		t.Fatalf("err: %v\nresp: %#v", err, resp)
	}
	if resp == nil {
		t.Fatalf("expected a warning")
	}

	req.Operation = logical.UpdateOperation
	req.Path = "auth/token/create/test"
	resp, err = core.HandleRequest(req)
	if err != nil {
		t.Fatalf("expected an error")
	}
	if len(resp.Warnings) == 0 {
		t.Fatalf("expected a warning")
	}

	// Reset to a good explicit max
	req = logical.TestRequest(t, logical.UpdateOperation, "auth/token/roles/test")
	req.ClientToken = root
	req.Data = map[string]interface{}{
		"explicit_max_ttl": "10s",
	}

	resp, err = core.HandleRequest(req)
	if err != nil || (resp != nil && resp.IsError()) {
		t.Fatalf("err: %v\nresp: %#v", err, resp)
	}
	if resp != nil {
		t.Fatalf("expected a nil response")
	}

	// This first set of logic is to verify that a normal non-root token will
	// be given a TTL of 5 seconds, and that renewing will cause the TTL to
	// increase
	{
		req.Path = "auth/token/create"
		req.Data = map[string]interface{}{
			"policies": []string{"default"},
		}
		resp, err = core.HandleRequest(req)
		if err != nil || (resp != nil && resp.IsError()) {
			t.Fatalf("err: %v\nresp: %#v", err, resp)
		}
		if resp.Auth.ClientToken == "" {
			t.Fatalf("bad: %#v", resp)
		}

		req.ClientToken = resp.Auth.ClientToken
		req.Operation = logical.ReadOperation
		req.Path = "auth/token/lookup-self"
		resp, err = core.HandleRequest(req)
		if err != nil {
			t.Fatalf("err: %v", err)
		}
		ttl := resp.Data["ttl"].(int64)
		if ttl > 5 {
			t.Fatalf("TTL too large")
		}

		// Let the TTL go down a bit to 3 seconds
		time.Sleep(2 * time.Second)

		req.Operation = logical.UpdateOperation
		req.Path = "auth/token/renew-self"
		resp, err = core.HandleRequest(req)
		if err != nil || (resp != nil && resp.IsError()) {
			t.Fatalf("err: %v\nresp: %#v", err, resp)
		}

		req.Operation = logical.ReadOperation
		req.Path = "auth/token/lookup-self"
		resp, err = core.HandleRequest(req)
		if err != nil {
			t.Fatalf("err: %v", err)
		}
		ttl = resp.Data["ttl"].(int64)
		if ttl < 4 {
			t.Fatalf("TTL too small after renewal")
		}
	}

	// Now we create a token against the role. After renew our max should still
	// be the same.
	{
		req.ClientToken = root
		req.Operation = logical.UpdateOperation
		req.Path = "auth/token/create/test"
		resp, err = core.HandleRequest(req)
		if err != nil || (resp != nil && resp.IsError()) {
			t.Fatalf("err: %v\nresp: %#v", err, resp)
		}
		if resp == nil {
			t.Fatal("response was nil")
		}
		if resp.Auth == nil {
			t.Fatalf(fmt.Sprintf("response auth was nil, resp is %#v", *resp))
		}
		if resp.Auth.ClientToken == "" {
			t.Fatalf("bad: %#v", resp)
		}

		req.ClientToken = resp.Auth.ClientToken
		req.Operation = logical.ReadOperation
		req.Path = "auth/token/lookup-self"
		resp, err = core.HandleRequest(req)
		if err != nil {
			t.Fatalf("err: %v", err)
		}
		ttl := resp.Data["ttl"].(int64)
		if ttl > 10 {
			t.Fatalf("TTL too big")
		}
		// explicit max ttl is stored in the role so not returned here
		maxTTL := resp.Data["explicit_max_ttl"].(int64)
		if maxTTL != 0 {
			t.Fatalf("expected 0 for explicit max TTL, got %d", maxTTL)
		}

		// Let the TTL go down a bit to ~7 seconds (8 against explicit max)
		time.Sleep(2 * time.Second)

		req.Operation = logical.UpdateOperation
		req.Path = "auth/token/renew-self"
		req.Data = map[string]interface{}{
			"increment": 300,
		}
		resp, err = core.HandleRequest(req)
		if err != nil || (resp != nil && resp.IsError()) {
			t.Fatalf("err: %v\nresp: %#v", err, resp)
		}

		req.Operation = logical.ReadOperation
		req.Path = "auth/token/lookup-self"
		resp, err = core.HandleRequest(req)
		if err != nil {
			t.Fatalf("err: %v", err)
		}
		ttl = resp.Data["ttl"].(int64)
		if ttl > 8 {
			t.Fatalf("TTL too big: %d", ttl)
		}

		// Let the TTL go down a bit more to ~5 seconds (6 against explicit max)
		time.Sleep(2 * time.Second)

		req.Operation = logical.UpdateOperation
		req.Path = "auth/token/renew-self"
		req.Data = map[string]interface{}{
			"increment": 300,
		}
		resp, err = core.HandleRequest(req)
		if err != nil || (resp != nil && resp.IsError()) {
			t.Fatalf("err: %v\nresp: %#v", err, resp)
		}

		req.Operation = logical.ReadOperation
		req.Path = "auth/token/lookup-self"
		resp, err = core.HandleRequest(req)
		if err != nil {
			t.Fatalf("err: %v", err)
		}
		ttl = resp.Data["ttl"].(int64)
		if ttl > 6 {
			t.Fatalf("TTL too big")
		}

		// It should expire
		time.Sleep(8 * time.Second)

		req.Operation = logical.UpdateOperation
		req.Path = "auth/token/renew-self"
		req.Data = map[string]interface{}{
			"increment": 300,
		}
		resp, err = core.HandleRequest(req)
		if err == nil {
			t.Fatalf("expected error")
		}

		time.Sleep(2 * time.Second)

		req.Operation = logical.ReadOperation
		req.Path = "auth/token/lookup-self"
		resp, err = core.HandleRequest(req)
		if resp != nil && err == nil {
			t.Fatalf("expected error, response is %#v", *resp)
		}
		if err == nil {
			t.Fatalf("expected error")
		}
	}
}

func TestTokenStore_Periodic(t *testing.T) {
	core, _, root := TestCoreUnsealed(t)

	core.defaultLeaseTTL = 10 * time.Second
	core.maxLeaseTTL = 10 * time.Second

	// Note: these requests are sent to Core since Core handles registration
	// with the expiration manager and we need the storage to be consistent

	req := logical.TestRequest(t, logical.UpdateOperation, "auth/token/roles/test")
	req.ClientToken = root
	req.Data = map[string]interface{}{
		"period": 5,
	}

	resp, err := core.HandleRequest(req)
	if err != nil || (resp != nil && resp.IsError()) {
		t.Fatalf("err: %v\nresp: %#v", err, resp)
	}
	if resp != nil {
		t.Fatalf("expected a nil response")
	}

	// First make one directly and verify on renew it uses the period.
	{
		req.ClientToken = root
		req.Operation = logical.UpdateOperation
		req.Path = "auth/token/create"
		resp, err = core.HandleRequest(req)
		if err != nil {
			t.Fatal(err)
		}
		if resp == nil {
			t.Fatal("response was nil")
		}
		if resp.Auth == nil {
			t.Fatalf(fmt.Sprintf("response auth was nil, resp is %#v", *resp))
		}
		if resp.Auth.ClientToken == "" {
			t.Fatalf("bad: %#v", resp)
		}

		req.ClientToken = resp.Auth.ClientToken
		req.Operation = logical.ReadOperation
		req.Path = "auth/token/lookup-self"
		resp, err = core.HandleRequest(req)
		if err != nil {
			t.Fatalf("err: %v", err)
		}
		ttl := resp.Data["ttl"].(int64)
		if ttl > 5 {
			t.Fatalf("TTL too large (expected %d, got %d)", 5, ttl)
		}

		// Let the TTL go down a bit
		time.Sleep(2 * time.Second)

		req.Operation = logical.UpdateOperation
		req.Path = "auth/token/renew-self"
		req.Data = map[string]interface{}{
			"increment": 1,
		}
		resp, err = core.HandleRequest(req)
		if err != nil || (resp != nil && resp.IsError()) {
			t.Fatalf("err: %v\nresp: %#v", err, resp)
		}

		req.Operation = logical.ReadOperation
		req.Path = "auth/token/lookup-self"
		resp, err = core.HandleRequest(req)
		if err != nil {
			t.Fatalf("err: %v", err)
		}
		ttl = resp.Data["ttl"].(int64)
		if ttl > 5 {
			t.Fatalf("TTL too large (expected %d, got %d)", 5, ttl)
		}
	}

	// Now we create a token against the role and also set the te value
	// directly. We should use the smaller of the two and be able to renew;
	// increment should be ignored as well.
	{
		req.ClientToken = root
		req.Operation = logical.UpdateOperation
		req.Path = "auth/token/create/test"
		req.Data = map[string]interface{}{
			"period": 5,
		}
		resp, err = core.HandleRequest(req)
		if err != nil || (resp != nil && resp.IsError()) {
			t.Fatalf("err: %v\nresp: %#v", err, resp)
		}
		if resp == nil {
			t.Fatal("response was nil")
		}
		if resp.Auth == nil {
			t.Fatalf(fmt.Sprintf("response auth was nil, resp is %#v", *resp))
		}
		if resp.Auth.ClientToken == "" {
			t.Fatalf("bad: %#v", resp)
		}

		req.ClientToken = resp.Auth.ClientToken
		req.Operation = logical.ReadOperation
		req.Path = "auth/token/lookup-self"
		resp, err = core.HandleRequest(req)
		if err != nil {
			t.Fatalf("err: %v", err)
		}
		ttl := resp.Data["ttl"].(int64)
		if ttl < 4 || ttl > 5 {
			t.Fatalf("TTL bad (expected %d, got %d)", 4, ttl)
		}

		// Let the TTL go down a bit
		time.Sleep(2 * time.Second)

		req.Operation = logical.UpdateOperation
		req.Path = "auth/token/renew-self"
		req.Data = map[string]interface{}{
			"increment": 1,
		}
		resp, err = core.HandleRequest(req)
		if err != nil || (resp != nil && resp.IsError()) {
			t.Fatalf("err: %v\nresp: %#v", err, resp)
		}

		req.Operation = logical.ReadOperation
		req.Path = "auth/token/lookup-self"
		resp, err = core.HandleRequest(req)
		if err != nil {
			t.Fatalf("err: %v", err)
		}
		ttl = resp.Data["ttl"].(int64)
		if ttl > 5 {
			t.Fatalf("TTL bad (expected less than %d, got %d)", 5, ttl)
		}
	}
}

func TestTokenStore_Periodic_ExplicitMax(t *testing.T) {
	core, _, root := TestCoreUnsealed(t)

	core.defaultLeaseTTL = 10 * time.Second
	core.maxLeaseTTL = 10 * time.Second

	// Note: these requests are sent to Core since Core handles registration
	// with the expiration manager and we need the storage to be consistent

	req := logical.TestRequest(t, logical.UpdateOperation, "auth/token/roles/test")
	req.ClientToken = root
	req.Data = map[string]interface{}{
		"period": 5,
	}

	resp, err := core.HandleRequest(req)
	if err != nil || (resp != nil && resp.IsError()) {
		t.Fatalf("err: %v\nresp: %#v", err, resp)
	}
	if resp != nil {
		t.Fatalf("expected a nil response")
	}

	// First make one directly and verify on renew it uses the period.
	{
		req.ClientToken = root
		req.Operation = logical.UpdateOperation
		req.Path = "auth/token/create"
		req.Data = map[string]interface{}{
			"period":           5,
			"explicit_max_ttl": 4,
		}
		resp, err = core.HandleRequest(req)
		if err != nil {
			t.Fatal(err)
		}
		if resp == nil {
			t.Fatal("response was nil")
		}
		if resp.Auth == nil {
			t.Fatalf(fmt.Sprintf("response auth was nil, resp is %#v", *resp))
		}
		if resp.Auth.ClientToken == "" {
			t.Fatalf("bad: %#v", resp)
		}

		req.ClientToken = resp.Auth.ClientToken
		req.Operation = logical.ReadOperation
		req.Path = "auth/token/lookup-self"
		resp, err = core.HandleRequest(req)
		if err != nil {
			t.Fatalf("err: %v", err)
		}
		ttl := resp.Data["ttl"].(int64)
		if ttl < 3 || ttl > 4 {
			t.Fatalf("TTL bad (expected %d, got %d)", 3, ttl)
		}

		// Let the TTL go down a bit
		time.Sleep(2 * time.Second)

		req.Operation = logical.UpdateOperation
		req.Path = "auth/token/renew-self"
		req.Data = map[string]interface{}{
			"increment": 76,
		}
		resp, err = core.HandleRequest(req)
		if err != nil || (resp != nil && resp.IsError()) {
			t.Fatalf("err: %v\nresp: %#v", err, resp)
		}

		req.Operation = logical.ReadOperation
		req.Path = "auth/token/lookup-self"
		resp, err = core.HandleRequest(req)
		if err != nil {
			t.Fatalf("err: %v", err)
		}
		ttl = resp.Data["ttl"].(int64)
		if ttl > 2 {
			t.Fatalf("TTL bad (expected less than %d, got %d)", 2, ttl)
		}
	}

	// Now we create a token against the role and also set the te value
	// directly. We should use the smaller of the two and be able to renew;
	// increment should be ignored as well.
	{
		req.Path = "auth/token/roles/test"
		req.ClientToken = root
		req.Operation = logical.UpdateOperation
		req.Data = map[string]interface{}{
			"period":           5,
			"explicit_max_ttl": 4,
		}

		resp, err := core.HandleRequest(req)
		if err != nil || (resp != nil && resp.IsError()) {
			t.Fatalf("err: %v\nresp: %#v", err, resp)
		}
		if resp != nil {
			t.Fatalf("expected a nil response")
		}

		req.ClientToken = root
		req.Operation = logical.UpdateOperation
		req.Path = "auth/token/create/test"
		resp, err = core.HandleRequest(req)
		if err != nil || (resp != nil && resp.IsError()) {
			t.Fatalf("err: %v\nresp: %#v", err, resp)
		}
		if resp == nil {
			t.Fatal("response was nil")
		}
		if resp.Auth == nil {
			t.Fatalf(fmt.Sprintf("response auth was nil, resp is %#v", *resp))
		}
		if resp.Auth.ClientToken == "" {
			t.Fatalf("bad: %#v", resp)
		}

		req.ClientToken = resp.Auth.ClientToken
		req.Operation = logical.ReadOperation
		req.Path = "auth/token/lookup-self"
		resp, err = core.HandleRequest(req)
		if err != nil {
			t.Fatalf("err: %v", err)
		}
		ttl := resp.Data["ttl"].(int64)
		if ttl < 3 || ttl > 4 {
			t.Fatalf("TTL bad (expected %d, got %d)", 3, ttl)
		}

		// Let the TTL go down a bit
		time.Sleep(2 * time.Second)

		req.Operation = logical.UpdateOperation
		req.Path = "auth/token/renew-self"
		req.Data = map[string]interface{}{
			"increment": 1,
		}
		resp, err = core.HandleRequest(req)
		if err != nil || (resp != nil && resp.IsError()) {
			t.Fatalf("err: %v\nresp: %#v", err, resp)
		}

		req.Operation = logical.ReadOperation
		req.Path = "auth/token/lookup-self"
		resp, err = core.HandleRequest(req)
		if err != nil {
			t.Fatalf("err: %v", err)
		}
		ttl = resp.Data["ttl"].(int64)
		if ttl > 2 {
			t.Fatalf("TTL bad (expected less than %d, got %d)", 2, ttl)
		}
	}
}

func TestTokenStore_NoDefaultPolicy(t *testing.T) {
	var resp *logical.Response
	var err error

	core, _, root := TestCoreUnsealed(t)
	ts := core.tokenStore
	ps := core.policyStore
	policy, _ := ParseACLPolicy(tokenCreationPolicy)
	policy.Name = "policy1"
	if err := ps.SetPolicy(context.Background(), policy); err != nil {
		t.Fatal(err)
	}

	// Root token creates a token with desired policy. The created token
	// should also have 'default' attached to it.
	tokenData := map[string]interface{}{
		"policies": []string{"policy1"},
	}
	tokenReq := &logical.Request{
		Path:        "create",
		ClientToken: root,
		Operation:   logical.UpdateOperation,
		Data:        tokenData,
	}
<<<<<<< HEAD
	resp, err = ts.HandleRequest(context.Background(), tokenReq)
	if err != nil || (resp != nil && resp.IsError()) {
		t.Fatalf("err: %v, resp: %#v", err, resp)
	}
=======
	resp = testMakeTokenViaRequest(t, ts, tokenReq)
>>>>>>> 1ba3533f
	if !reflect.DeepEqual(resp.Auth.Policies, []string{"default", "policy1"}) {
		t.Fatalf("bad: policies: expected: [policy, default]; actual: %s", resp.Auth.Policies)
	}

	newToken := resp.Auth.ClientToken

	// Root token creates a token with desired policy, but also requests
	// that the token to not have 'default' policy. The resulting token
	// should not have 'default' policy on it.
	tokenData["no_default_policy"] = true
<<<<<<< HEAD
	resp, err = ts.HandleRequest(context.Background(), tokenReq)
	if err != nil || (resp != nil && resp.IsError()) {
		t.Fatalf("err: %v, resp: %#v", err, resp)
	}

=======
	resp = testMakeTokenViaRequest(t, ts, tokenReq)
>>>>>>> 1ba3533f
	if !reflect.DeepEqual(resp.Auth.Policies, []string{"policy1"}) {
		t.Fatalf("bad: policies: expected: [policy1]; actual: %s", resp.Auth.Policies)
	}

	// A non-root token which has 'default' policy attached requests for a
	// child token. Child token should also have 'default' policy attached.
	tokenReq.ClientToken = newToken
	tokenReq.Data = nil
<<<<<<< HEAD
	resp, err = ts.HandleRequest(context.Background(), tokenReq)
	if err != nil || (resp != nil && resp.IsError()) {
		t.Fatalf("err: %v, resp: %#v", err, resp)
	}

=======
	resp = testMakeTokenViaRequest(t, ts, tokenReq)
>>>>>>> 1ba3533f
	if !reflect.DeepEqual(resp.Auth.Policies, []string{"default", "policy1"}) {
		t.Fatalf("bad: policies: expected: [default policy1]; actual: %s", resp.Auth.Policies)
	}

	// A non-root token which has 'default' policy attached and period explicitly
	// set to its zero value requests for a child token. Child token should be
	// successfully created and have 'default' policy attached.
	tokenReq.Data = map[string]interface{}{
		"period": "0s",
	}
<<<<<<< HEAD
	resp, err = ts.HandleRequest(context.Background(), tokenReq)
	if err != nil || (resp != nil && resp.IsError()) {
		t.Fatalf("err: %v, resp: %#v", err, resp)
	}

=======
	resp = testMakeTokenViaRequest(t, ts, tokenReq)
>>>>>>> 1ba3533f
	if !reflect.DeepEqual(resp.Auth.Policies, []string{"default", "policy1"}) {
		t.Fatalf("bad: policies: expected: [default policy1]; actual: %s", resp.Auth.Policies)
	}

	// A non-root token which has 'default' policy attached, request for a
	// child token to not have 'default' policy while not sending a list
	tokenReq.Data = map[string]interface{}{
		"no_default_policy": true,
	}
<<<<<<< HEAD
	resp, err = ts.HandleRequest(context.Background(), tokenReq)
	if err != nil || (resp != nil && resp.IsError()) {
		t.Fatalf("err: %v, resp: %#v", err, resp)
	}

=======
	resp = testMakeTokenViaRequest(t, ts, tokenReq)
>>>>>>> 1ba3533f
	if !reflect.DeepEqual(resp.Auth.Policies, []string{"policy1"}) {
		t.Fatalf("bad: policies: expected: [policy1]; actual: %s", resp.Auth.Policies)
	}

	// In this case "default" shouldn't exist because we are not inheriting
	// parent policies
	tokenReq.Data = map[string]interface{}{
		"policies":          []string{"policy1"},
		"no_default_policy": true,
	}
<<<<<<< HEAD
	resp, err = ts.HandleRequest(context.Background(), tokenReq)
	if err != nil || (resp != nil && resp.IsError()) {
		t.Fatalf("err: %v, resp: %#v", err, resp)
	}

=======
	resp = testMakeTokenViaRequest(t, ts, tokenReq)
>>>>>>> 1ba3533f
	if !reflect.DeepEqual(resp.Auth.Policies, []string{"policy1"}) {
		t.Fatalf("bad: policies: expected: [policy1]; actual: %s", resp.Auth.Policies)
	}

	// This is a non-root token which does not have 'default' policy
	// attached
	newToken = resp.Auth.ClientToken
	tokenReq.Data = nil
	tokenReq.ClientToken = newToken
<<<<<<< HEAD
	resp, err = ts.HandleRequest(context.Background(), tokenReq)
	if err != nil || (resp != nil && resp.IsError()) {
		t.Fatalf("err: %v, resp: %#v", err, resp)
	}

=======
	resp = testMakeTokenViaRequest(t, ts, tokenReq)
>>>>>>> 1ba3533f
	if !reflect.DeepEqual(resp.Auth.Policies, []string{"policy1"}) {
		t.Fatalf("bad: policies: expected: [policy1]; actual: %s", resp.Auth.Policies)
	}

	roleReq := &logical.Request{
		ClientToken: root,
		Path:        "roles/role1",
		Operation:   logical.CreateOperation,
	}
	resp, err = ts.HandleRequest(context.Background(), roleReq)
	if err != nil || (resp != nil && resp.IsError()) {
		t.Fatalf("err: %v, resp: %#v", err, resp)
	}
	tokenReq.Path = "create/role1"
	tokenReq.Data = map[string]interface{}{
		"policies": []string{"policy1"},
	}
	resp, err = ts.HandleRequest(context.Background(), tokenReq)
	if err != nil || (resp != nil && resp.IsError()) {
		t.Fatalf("err: %v, resp: %#v", err, resp)
	}
	if !reflect.DeepEqual(resp.Auth.Policies, []string{"policy1"}) {
		t.Fatalf("bad: policies: expected: [policy1]; actual: %s", resp.Auth.Policies)
	}

	// If 'allowed_policies' in role does not have 'default' in it, the
	// tokens generated using that role should still have the 'default' policy
	// attached to them.
	roleReq.Operation = logical.UpdateOperation
	roleReq.Data = map[string]interface{}{
		"allowed_policies": "policy1",
	}
	resp, err = ts.HandleRequest(context.Background(), roleReq)
	if err != nil || (resp != nil && resp.IsError()) {
		t.Fatalf("err: %v, resp: %#v", err, resp)
	}

<<<<<<< HEAD
	resp, err = ts.HandleRequest(context.Background(), tokenReq)
	if err != nil || (resp != nil && resp.IsError()) {
		t.Fatalf("err: %v, resp: %#v", err, resp)
	}
=======
	resp = testMakeTokenViaRequest(t, ts, tokenReq)
>>>>>>> 1ba3533f
	if !reflect.DeepEqual(resp.Auth.Policies, []string{"default", "policy1"}) {
		t.Fatalf("bad: policies: expected: [default policy1]; actual: %s", resp.Auth.Policies)
	}

	// If 'allowed_policies' in role does not have 'default' in it, the
	// tokens generated using that role should not have 'default' policy
	// attached to them if disallowed_policies contains "default"
	roleReq.Operation = logical.UpdateOperation
	roleReq.Data = map[string]interface{}{
		"allowed_policies":    "policy1",
		"disallowed_policies": "default",
	}
	resp, err = ts.HandleRequest(context.Background(), roleReq)
	if err != nil || (resp != nil && resp.IsError()) {
		t.Fatalf("err: %v, resp: %#v", err, resp)
	}

<<<<<<< HEAD
	resp, err = ts.HandleRequest(context.Background(), tokenReq)
	if err != nil || (resp != nil && resp.IsError()) {
		t.Fatalf("err: %v, resp: %#v", err, resp)
	}
=======
	resp = testMakeTokenViaRequest(t, ts, tokenReq)
>>>>>>> 1ba3533f
	if !reflect.DeepEqual(resp.Auth.Policies, []string{"policy1"}) {
		t.Fatalf("bad: policies: expected: [policy1]; actual: %s", resp.Auth.Policies)
	}

	roleReq.Data = map[string]interface{}{
		"allowed_policies":    "",
		"disallowed_policies": "default",
	}
	resp, err = ts.HandleRequest(context.Background(), roleReq)
	if err != nil || (resp != nil && resp.IsError()) {
		t.Fatalf("err: %v, resp: %#v", err, resp)
	}

<<<<<<< HEAD
	resp, err = ts.HandleRequest(context.Background(), tokenReq)
	if err != nil || (resp != nil && resp.IsError()) {
		t.Fatalf("err: %v, resp: %#v", err, resp)
	}
=======
	resp = testMakeTokenViaRequest(t, ts, tokenReq)
>>>>>>> 1ba3533f
	if !reflect.DeepEqual(resp.Auth.Policies, []string{"policy1"}) {
		t.Fatalf("bad: policies: expected: [policy1]; actual: %s", resp.Auth.Policies)
	}

	// Ensure that if default is in both allowed and disallowed, disallowed wins
	roleReq.Data = map[string]interface{}{
		"allowed_policies":    "default",
		"disallowed_policies": "default",
	}
	resp, err = ts.HandleRequest(context.Background(), roleReq)
	if err != nil || (resp != nil && resp.IsError()) {
		t.Fatalf("err: %v, resp: %#v", err, resp)
	}

	delete(tokenReq.Data, "policies")
	resp, err = ts.HandleRequest(context.Background(), tokenReq)
	if err == nil || (resp != nil && !resp.IsError()) {
		t.Fatalf("err: %v, resp: %#v", err, resp)
	}
}

func TestTokenStore_AllowedDisallowedPolicies(t *testing.T) {
	var resp *logical.Response
	var err error

	c, _, root := TestCoreUnsealed(t)
	ts := c.tokenStore

	roleReq := &logical.Request{
		ClientToken: root,
		Path:        "roles/role1",
		Operation:   logical.CreateOperation,
		Data: map[string]interface{}{
			"allowed_policies":    "allowed1,allowed2",
			"disallowed_policies": "disallowed1,disallowed2",
		},
	}
	resp, err = ts.HandleRequest(context.Background(), roleReq)
	if err != nil || (resp != nil && resp.IsError()) {
		t.Fatalf("err: %v, resp: %#v", err, resp)
	}

	tokenReq := &logical.Request{
		Path:        "create/role1",
		ClientToken: root,
		Operation:   logical.UpdateOperation,
		Data: map[string]interface{}{
			"policies": []string{"allowed1"},
		},
	}
	resp, err = ts.HandleRequest(context.Background(), tokenReq)
	if err != nil || (resp != nil && resp.IsError()) {
		t.Fatalf("err: %v\nresp: %#v", err, resp)
	}

	expected := []string{"allowed1", "default"}
	if !reflect.DeepEqual(resp.Auth.Policies, expected) {
		t.Fatalf("bad: expected:%#v actual:%#v", expected, resp.Auth.Policies)
	}

	// Try again with automatic default adding turned off
	tokenReq = &logical.Request{
		Path:        "create/role1",
		ClientToken: root,
		Operation:   logical.UpdateOperation,
		Data: map[string]interface{}{
			"policies":          []string{"allowed1"},
			"no_default_policy": true,
		},
	}
	resp, err = ts.HandleRequest(context.Background(), tokenReq)
	if err != nil || (resp != nil && resp.IsError()) {
		t.Fatalf("err: %v\nresp: %#v", err, resp)
	}

	expected = []string{"allowed1"}
	if !reflect.DeepEqual(resp.Auth.Policies, expected) {
		t.Fatalf("bad: expected:%#v actual:%#v", expected, resp.Auth.Policies)
	}

	tokenReq.Data = map[string]interface{}{
		"policies": []string{"disallowed1"},
	}
	resp, err = ts.HandleRequest(context.Background(), tokenReq)
	if err == nil {
		t.Fatalf("expected an error")
	}

	roleReq.Operation = logical.UpdateOperation
	roleReq.Data = map[string]interface{}{
		"allowed_policies":    "allowed1,common",
		"disallowed_policies": "disallowed1,common",
	}
	resp, err = ts.HandleRequest(context.Background(), roleReq)
	if err != nil || (resp != nil && resp.IsError()) {
		t.Fatalf("err: %v, resp: %#v", err, resp)
	}

	tokenReq.Data = map[string]interface{}{
		"policies": []string{"allowed1", "common"},
	}
	resp, err = ts.HandleRequest(context.Background(), tokenReq)
	if err == nil {
		t.Fatalf("expected an error")
	}
}

// Issue 2189
func TestTokenStore_RevokeUseCountToken(t *testing.T) {
	var resp *logical.Response
	var err error
	cubbyFuncLock := &sync.RWMutex{}
	cubbyFuncLock.Lock()

	exp := mockExpiration(t)
	ts := exp.tokenStore
	root, _ := exp.tokenStore.rootToken(context.Background())

	tokenReq := &logical.Request{
		Path:        "create",
		ClientToken: root.ID,
		Operation:   logical.UpdateOperation,
		Data: map[string]interface{}{
			"num_uses": 1,
		},
	}
	resp, err = ts.HandleRequest(context.Background(), tokenReq)
	if err != nil || (resp != nil && resp.IsError()) {
		t.Fatalf("err: %v\nresp: %#v", err, resp)
	}

	clientToken := resp.Auth.ClientToken
	idHMAC, err := ts.hmac(context.Background(), clientToken)
	if err != nil {
		t.Fatal(err)
	}

	te, err := ts.lookupObfuscatedToken(context.Background(), idHMAC, false)
	if err != nil {
		t.Fatal(err)
	}
	if te == nil {
		t.Fatal("nil entry")
	}
	if te.NumUses != 1 {
		t.Fatalf("bad: %d", te.NumUses)
	}

	te, err = ts.UseToken(context.Background(), te)
	if err != nil {
		t.Fatal(err)
	}
	if te == nil {
		t.Fatal("nil entry")
	}
	if te.NumUses != tokenRevocationPending {
		t.Fatalf("bad: %d", te.NumUses)
	}

	// Should return no entry because it's tainted
	te, err = ts.lookupObfuscatedToken(context.Background(), idHMAC, false)
	if err != nil {
		t.Fatal(err)
	}
	if te != nil {
		t.Fatalf("%#v", te)
	}

	// But it should show up in an API lookup call
	req := &logical.Request{
		Path:        "lookup-self",
		ClientToken: clientToken,
		Operation:   logical.UpdateOperation,
	}
	resp, err = ts.HandleRequest(context.Background(), req)
	if err != nil {
		t.Fatal(err)
	}
	if resp == nil || resp.Data == nil || resp.Data["num_uses"] == nil {
		t.Fatal("nil resp or data")
	}
	if resp.Data["num_uses"].(int) != -1 {
		t.Fatalf("bad: %v", resp.Data["num_uses"])
	}

	// Should return tainted entries
	te, err = ts.lookupObfuscatedToken(context.Background(), idHMAC, true)
	if err != nil {
		t.Fatal(err)
	}
	if te == nil {
		t.Fatal("nil entry")
	}
	if te.NumUses != tokenRevocationPending {
		t.Fatalf("bad: %d", te.NumUses)
	}

	origDestroyCubbyhole := ts.cubbyholeDestroyer

	ts.cubbyholeDestroyer = func(context.Context, *TokenStore, *TokenEntry) error {
		return fmt.Errorf("keep it frosty")
	}

	err = ts.revokeObfuscatedToken(context.Background(), idHMAC, false, nil)
	if err == nil {
		t.Fatalf("expected err")
	}

	// Since revocation failed we should still be able to get a token
	te, err = ts.lookupObfuscatedToken(context.Background(), idHMAC, true)
	if err != nil {
		t.Fatal(err)
	}
	if te == nil {
		t.Fatal("nil token entry")
	}

	// Check the race condition situation by making the process sleep
	ts.cubbyholeDestroyer = func(context.Context, *TokenStore, *TokenEntry) error {
		time.Sleep(1 * time.Second)
		return fmt.Errorf("keep it frosty")
	}
	cubbyFuncLock.Unlock()

	go func() {
		cubbyFuncLock.RLock()
		err := ts.revokeObfuscatedToken(context.Background(), idHMAC, false, nil)
		cubbyFuncLock.RUnlock()
		if err == nil {
			t.Fatalf("expected error")
		}
	}()

	// Give time for the function to start and grab locks
	time.Sleep(200 * time.Millisecond)
	te, err = ts.lookupObfuscatedToken(context.Background(), idHMAC, true)
	if err != nil {
		t.Fatal(err)
	}
	if te == nil {
		t.Fatal("nil token entry")
	}

	// Let things catch up
	time.Sleep(2 * time.Second)

	// Put back to normal
	cubbyFuncLock.Lock()
	defer cubbyFuncLock.Unlock()
	ts.cubbyholeDestroyer = origDestroyCubbyhole

	err = ts.revokeObfuscatedToken(context.Background(), idHMAC, false, nil)
	if err != nil {
		t.Fatal(err)
	}

	te, err = ts.lookupObfuscatedToken(context.Background(), idHMAC, true)
	if err != nil {
		t.Fatal(err)
	}
	if te != nil {
		t.Fatal("found entry")
	}
}

// Create a token, delete the token entry while leaking accessors, invoke tidy
// and check if the dangling accessor entry is getting removed
func TestTokenStore_HandleTidyCase1(t *testing.T) {
	var resp *logical.Response
	var err error

	c, _, root := TestCoreUnsealed(t)
	ts := c.tokenStore

	// List the number of accessors. Since there is only root token
	// present, the list operation should return only one key.
	accessorListReq := &logical.Request{
		Operation:   logical.ListOperation,
		Path:        "accessors/",
		ClientToken: root,
	}
	resp, err = ts.HandleRequest(context.Background(), accessorListReq)
	if err != nil || (resp != nil && resp.IsError()) {
		t.Fatalf("err: %v\nresp: %#v", err, resp)
	}

	numberOfAccessors := len(resp.Data["keys"].([]string))
	if numberOfAccessors != 1 {
		t.Fatalf("bad: number of accessors. Expected: 1, Actual: %d", numberOfAccessors)
	}

	for i := 1; i <= 100; i++ {
		// Create a regular token
		tokenReq := &logical.Request{
			Operation:   logical.UpdateOperation,
			Path:        "create",
			ClientToken: root,
			Data: map[string]interface{}{
				"policies": []string{"policy1"},
			},
		}
<<<<<<< HEAD
		resp, err = ts.HandleRequest(context.Background(), tokenReq)
		if err != nil || (resp != nil && resp.IsError()) {
			t.Fatalf("err: %v\nresp: %#v", err, resp)
		}
		clientToken := resp.Auth.ClientToken
=======
		resp := testMakeTokenViaRequest(t, ts, tokenReq)
		tut := resp.Auth.ClientToken
>>>>>>> 1ba3533f

		// Creation of another token should end up with incrementing
		// the number of accessors
		// the storage
		resp, err = ts.HandleRequest(context.Background(), accessorListReq)
		if err != nil || (resp != nil && resp.IsError()) {
			t.Fatalf("err: %v\nresp: %#v", err, resp)
		}

		numberOfAccessors = len(resp.Data["keys"].([]string))
		if numberOfAccessors != i+1 {
			t.Fatalf("bad: number of accessors. Expected: %d, Actual: %d", i+1, numberOfAccessors)
		}

		// Revoke the token while leaking other items associated with the
		// token. Do this by doing what revokeObfuscatedToken used to do before
		// it was fixed, i.e., by deleting the storage entry for token and its
		// cubbyhole and by not deleting its secondary index, its accessor and
		// associated leases.
		idHMAC, err := ts.hmac(context.Background(), clientToken)
		if err != nil {
			t.Fatal(err)
		}
		te, err := ts.lookupObfuscatedToken(context.Background(), idHMAC, true)
		if err != nil {
			t.Fatalf("failed to lookup token: %v", err)
		}

		// Destroy the token index
		path := lookupPrefix + idHMAC
		if ts.view.Delete(context.Background(), path); err != nil {
			t.Fatalf("failed to delete token entry: %v", err)
		}

		// Destroy the cubby space
		err = ts.cubbyholeDestroyer(context.Background(), ts, te)
		if err != nil {
			t.Fatalf("failed to destroy cubbyhole: %v", err)
		}

		// Leaking of accessor should have resulted in no change to the number
		// of accessors
		resp, err = ts.HandleRequest(context.Background(), accessorListReq)
		if err != nil || (resp != nil && resp.IsError()) {
			t.Fatalf("err: %v\nresp: %#v", err, resp)
		}

		numberOfAccessors = len(resp.Data["keys"].([]string))
		if numberOfAccessors != i+1 {
			t.Fatalf("bad: number of accessors. Expected: %d, Actual: %d", i+1, numberOfAccessors)
		}
	}

	tidyReq := &logical.Request{
		Path:        "tidy",
		Operation:   logical.UpdateOperation,
		ClientToken: root,
	}
	resp, err = ts.HandleRequest(context.Background(), tidyReq)
	if err != nil {
		t.Fatal(err)
	}
	if resp != nil && resp.IsError() {
		t.Fatalf("resp: %#v", resp)
	}
	if err != nil || (resp != nil && resp.IsError()) {
		t.Fatalf("err: %v\nresp: %#v", err, resp)
	}

	// Tidy runs async so give it time
	time.Sleep(10 * time.Second)

	// Tidy should have removed all the dangling accessor entries
	resp, err = ts.HandleRequest(context.Background(), accessorListReq)
	if err != nil || (resp != nil && resp.IsError()) {
		t.Fatalf("err: %v\nresp: %#v", err, resp)
	}

	numberOfAccessors = len(resp.Data["keys"].([]string))
	if numberOfAccessors != 1 {
		t.Fatalf("bad: number of accessors. Expected: 1, Actual: %d", numberOfAccessors)
	}
}

// Create a set of tokens along with a child token for each of them, delete the
// token entry while leaking accessors, invoke tidy and check if the dangling
// accessor entry is getting removed and check if child tokens are still present
// and turned into orphan tokens.
func TestTokenStore_HandleTidy_parentCleanup(t *testing.T) {
	var resp *logical.Response
	var err error

	c, _, root := TestCoreUnsealed(t)
	ts := c.tokenStore

	// List the number of accessors. Since there is only root token
	// present, the list operation should return only one key.
	accessorListReq := &logical.Request{
		Operation:   logical.ListOperation,
		Path:        "accessors/",
		ClientToken: root,
	}
	resp, err = ts.HandleRequest(context.Background(), accessorListReq)
	if err != nil || (resp != nil && resp.IsError()) {
		t.Fatalf("err: %v\nresp: %#v", err, resp)
	}

	numberOfAccessors := len(resp.Data["keys"].([]string))
	if numberOfAccessors != 1 {
		t.Fatalf("bad: number of accessors. Expected: 1, Actual: %d", numberOfAccessors)
	}

	for i := 1; i <= 100; i++ {
		// Create a token
		tokenReq := &logical.Request{
			Operation:   logical.UpdateOperation,
			Path:        "create",
			ClientToken: root,
			Data: map[string]interface{}{
				"policies": []string{"policy1"},
			},
		}
<<<<<<< HEAD
		resp, err = ts.HandleRequest(context.Background(), tokenReq)
		if err != nil || (resp != nil && resp.IsError()) {
			t.Fatalf("err: %v\nresp: %#v", err, resp)
		}
		clientToken := resp.Auth.ClientToken
=======
		resp := testMakeTokenViaRequest(t, ts, tokenReq)
		tut := resp.Auth.ClientToken
>>>>>>> 1ba3533f

		// Create a child token
		tokenReq = &logical.Request{
			Operation:   logical.UpdateOperation,
			Path:        "create",
			ClientToken: clientToken,
			Data: map[string]interface{}{
				"policies": []string{"policy1"},
			},
		}
<<<<<<< HEAD
		resp, err = ts.HandleRequest(context.Background(), tokenReq)
		if err != nil || (resp != nil && resp.IsError()) {
			t.Fatalf("err: %v\nresp: %#v", err, resp)
		}
=======
		testMakeTokenViaRequest(t, ts, tokenReq)
>>>>>>> 1ba3533f

		// Creation of another token should end up with incrementing the number of
		// accessors the storage
		resp, err = ts.HandleRequest(context.Background(), accessorListReq)
		if err != nil || (resp != nil && resp.IsError()) {
			t.Fatalf("err: %v\nresp: %#v", err, resp)
		}

		numberOfAccessors = len(resp.Data["keys"].([]string))
		if numberOfAccessors != (i*2)+1 {
			t.Fatalf("bad: number of accessors. Expected: %d, Actual: %d", i+1, numberOfAccessors)
		}

		// Revoke the token while leaking other items associated with the
		// token. Do this by doing what revokeObfuscatedToken used to do before
		// it was fixed, i.e., by deleting the storage entry for token and its
		// cubbyhole and by not deleting its secondary index, its accessor and
		// associated leases.
		idHMAC, err := ts.hmac(context.Background(), clientToken)
		if err != nil {
			t.Fatal(err)
		}

		te, err := ts.lookupObfuscatedToken(context.Background(), idHMAC, true)
		if err != nil {
			t.Fatalf("failed to lookup token: %v", err)
		}

		// Destroy the token index
		path := lookupPrefix + idHMAC
		if ts.view.Delete(context.Background(), path); err != nil {
			t.Fatalf("failed to delete token entry: %v", err)
		}

		// Destroy the cubby space
		err = ts.cubbyholeDestroyer(context.Background(), ts, te)
		if err != nil {
			t.Fatalf("failed to destroyCubbyhole: %v", err)
		}

		// Leaking of accessor should have resulted in no change to the number
		// of accessors
		resp, err = ts.HandleRequest(context.Background(), accessorListReq)
		if err != nil || (resp != nil && resp.IsError()) {
			t.Fatalf("err: %v\nresp: %#v", err, resp)
		}

		numberOfAccessors = len(resp.Data["keys"].([]string))
		if numberOfAccessors != (i*2)+1 {
			t.Fatalf("bad: number of accessors. Expected: %d, Actual: %d", (i*2)+1, numberOfAccessors)
		}
	}

	tidyReq := &logical.Request{
		Path:        "tidy",
		Operation:   logical.UpdateOperation,
		ClientToken: root,
	}
	resp, err = ts.HandleRequest(context.Background(), tidyReq)
	if err != nil {
		t.Fatal(err)
	}
	if resp != nil && resp.IsError() {
		t.Fatalf("resp: %#v", resp)
	}
	if err != nil || (resp != nil && resp.IsError()) {
		t.Fatalf("err: %v\nresp: %#v", err, resp)
	}

	// Tidy runs async so give it time
	time.Sleep(10 * time.Second)

	// Tidy should have removed all the dangling accessor entries
	resp, err = ts.HandleRequest(context.Background(), accessorListReq)
	if err != nil || (resp != nil && resp.IsError()) {
		t.Fatalf("err: %v\nresp: %#v", err, resp)
	}

	// The number of accessors should be equal to number of valid child tokens
	// (100) + the root token (1)
	keys := resp.Data["keys"].([]string)
	numberOfAccessors = len(keys)
	if numberOfAccessors != 101 {
		t.Fatalf("bad: number of accessors. Expected: 1, Actual: %d", numberOfAccessors)
	}

	req := logical.TestRequest(t, logical.UpdateOperation, "lookup-accessor")

	for _, accessor := range keys {
		req.Data = map[string]interface{}{
			"accessor": accessor,
		}

		resp, err := ts.HandleRequest(context.Background(), req)
		if err != nil {
			t.Fatalf("err: %s", err)
		}
		if resp.Data == nil {
			t.Fatalf("response should contain data")
		}
		// These tokens should now be orphaned
		if resp.Data["orphan"] != true {
			t.Fatalf("token should be orphan")
		}
	}
}

func TestTokenStore_TidyLeaseRevocation(t *testing.T) {
	exp := mockExpiration(t)
	ts := exp.tokenStore

	noop := &NoopBackend{}
	_, barrier, _ := mockBarrier(t)
	view := NewBarrierView(barrier, "logical/")
	meUUID, err := uuid.GenerateUUID()
	if err != nil {
		t.Fatal(err)
	}
	err = exp.router.Mount(noop, "prod/aws/", &MountEntry{UUID: meUUID, Accessor: "awsaccessor"}, view)
	if err != nil {
		t.Fatal(err)
	}

	// Create new token
	root, err := ts.rootToken(context.Background())
	if err != nil {
		t.Fatalf("err: %v", err)
	}

	req := logical.TestRequest(t, logical.UpdateOperation, "create")
	req.ClientToken = root.ID
	req.Data["policies"] = []string{"default"}

	resp, err := ts.HandleRequest(context.Background(), req)
	if err != nil || (resp != nil && resp.IsError()) {
		t.Fatalf("err: %v\nresp: %#v", err, resp)
	}

	// Create a new token
	auth := &logical.Auth{
		ClientToken: resp.Auth.ClientToken,
		LeaseOptions: logical.LeaseOptions{
			TTL:       time.Hour,
			Renewable: true,
		},
	}
	err = exp.RegisterAuth("auth/token/create", auth)
	if err != nil {
		t.Fatalf("err: %v", err)
	}

	clientToken := resp.Auth.ClientToken

	req = &logical.Request{
		Path:        "prod/aws/foo",
		ClientToken: clientToken,
	}
	resp = &logical.Response{
		Secret: &logical.Secret{
			LeaseOptions: logical.LeaseOptions{
				TTL: time.Hour,
			},
		},
	}

	leases := []string{}

	for i := 0; i < 10; i++ {
		leaseID, err := exp.Register(req, resp)
		if err != nil {
			t.Fatal(err)
		}
		leases = append(leases, leaseID)
	}

	sort.Strings(leases)

	storedLeases, err := exp.lookupLeasesByToken(clientToken)
	if err != nil {
		t.Fatal(err)
	}
	sort.Strings(storedLeases)
	if !reflect.DeepEqual(leases, storedLeases) {
		t.Fatalf("bad: %#v vs %#v", leases, storedLeases)
	}

	// Now, delete the token entry. The leases should still exist.
	idHMAC, err := ts.hmac(context.Background(), clientToken)
	if err != nil {
		t.Fatal(err)
	}
	te, err := ts.lookupObfuscatedToken(context.Background(), idHMAC, true)
	if err != nil {
		t.Fatalf("failed to lookup token: %v", err)
	}
	if te == nil {
		t.Fatal("got nil token entry")
	}

	// Destroy the token index
	path := lookupPrefix + idHMAC
	if ts.view.Delete(context.Background(), path); err != nil {
		t.Fatalf("failed to delete token entry: %v", err)
	}
	te, err = ts.lookupObfuscatedToken(context.Background(), idHMAC, true)
	if err != nil {
		t.Fatalf("failed to lookup token: %v", err)
	}
	if te != nil {
		t.Fatal("got token entry")
	}

	// Verify leases still exist
	storedLeases, err = exp.lookupLeasesByToken(clientToken)
	if err != nil {
		t.Fatal(err)
	}
	sort.Strings(storedLeases)
	if !reflect.DeepEqual(leases, storedLeases) {
		t.Fatalf("bad: %#v vs %#v", leases, storedLeases)
	}

	// Call tidy
	ts.handleTidy(context.Background(), nil, nil)

	time.Sleep(200 * time.Millisecond)

	// Verify leases are gone
	storedLeases, err = exp.lookupLeasesByToken(clientToken)
	if err != nil {
		t.Fatal(err)
	}
	if len(storedLeases) > 0 {
		t.Fatal("found leases")
	}
}<|MERGE_RESOLUTION|>--- conflicted
+++ resolved
@@ -37,7 +37,8 @@
 }
 
 func TestTokenStore_TokenEntryVersionCubbyholeDestroy(t *testing.T) {
-	core, ts, _, rootToken := TestCoreWithTokenStore(t)
+	core, _, rootToken := TestCoreUnsealed(t)
+	ts := core.tokenStore
 
 	var resp *logical.Response
 	var err error
@@ -70,7 +71,7 @@
 
 	// Create a new token with its token entry version set to 0
 	tokenID := "oldtoken"
-	te := &TokenEntry{
+	te := &logical.TokenEntry{
 		ID:           tokenID,
 		Path:         "test",
 		Policies:     []string{"root"},
@@ -143,11 +144,12 @@
 }
 
 func TestTokenStore_TokenEntryVersionUpgrade(t *testing.T) {
-	_, ts, _, _ := TestCoreWithTokenStore(t)
+	core, _, _ := TestCoreUnsealed(t)
+	ts := core.tokenStore
 
 	// Create a parent token entry with version 0
 	parentID := "parentid"
-	te := &TokenEntry{
+	te := &logical.TokenEntry{
 		ID:           parentID,
 		Path:         "test",
 		Policies:     []string{"testpolicy"},
@@ -171,7 +173,7 @@
 	// Create children of version 0
 	for i := 0; i < 10; i++ {
 		childID := "oldchildid" + strconv.Itoa(i)
-		teChild := &TokenEntry{
+		teChild := &logical.TokenEntry{
 			Parent: te.ID,
 			ID:     childID,
 		}
@@ -213,7 +215,7 @@
 	// Create children of version 2
 	for i := 0; i < 10; i++ {
 		childID := "newchildid" + strconv.Itoa(i)
-		teChild := &TokenEntry{
+		teChild := &logical.TokenEntry{
 			Parent:  te.ID,
 			ID:      childID,
 			Version: 2,
@@ -302,7 +304,7 @@
 
 	// Create old and new child tokens again
 	for i := 0; i < 10; i++ {
-		teChild := &TokenEntry{
+		teChild := &logical.TokenEntry{
 			Parent: te.ID,
 			ID:     "oldchildid" + strconv.Itoa(i),
 		}
@@ -312,7 +314,7 @@
 			t.Fatal(err)
 		}
 
-		teChild = &TokenEntry{
+		teChild = &logical.TokenEntry{
 			Parent:  te.ID,
 			ID:      "newchildid" + strconv.Itoa(i),
 			Version: 2,
@@ -1328,27 +1330,22 @@
 	for current < depth {
 		next := make([]*logical.TokenEntry, 0, 2*len(frontier))
 		for _, node := range frontier {
-<<<<<<< HEAD
-			left := &TokenEntry{Parent: node.ID, ParentVersion: node.Version}
+			left := &logical.TokenEntry{
+				Parent:        node.ID,
+				ParentVersion: node.Version,
+				TTL:           time.Hour,
+			}
 			if err := ts.create(context.Background(), left); err != nil {
 				t.Fatalf("err: %v", err)
-=======
-			left := &logical.TokenEntry{
-				Parent: node.ID,
-				TTL:    time.Hour,
->>>>>>> 1ba3533f
 			}
 			testMakeTokenDirectly(t, ts, left)
 
-<<<<<<< HEAD
-			right := &TokenEntry{Parent: node.ID, ParentVersion: node.Version}
+			right := &logical.TokenEntry{
+				Parent:        node.ID,
+				ParentVersion: node.Version,
+				TTL:           time.Hour}
 			if err := ts.create(context.Background(), right); err != nil {
 				t.Fatalf("err: %v", err)
-=======
-			right := &logical.TokenEntry{
-				Parent: node.ID,
-				TTL:    time.Hour,
->>>>>>> 1ba3533f
 			}
 			testMakeTokenDirectly(t, ts, right)
 
@@ -1371,39 +1368,33 @@
 	}
 	testMakeTokenDirectly(t, ts, ent1)
 
-<<<<<<< HEAD
-	ent2 := &TokenEntry{Parent: ent1.ID, ParentVersion: ent1.Version}
+	ent2 := &logical.TokenEntry{
+		Parent:        ent1.ID,
+		ParentVersion: ent1.Version,
+		TTL:           time.Hour,
+	}
 	if err := ts.create(context.Background(), ent2); err != nil {
 		t.Fatalf("err: %v", err)
-=======
-	ent2 := &logical.TokenEntry{
-		Parent: ent1.ID,
-		TTL:    time.Hour,
->>>>>>> 1ba3533f
 	}
 	testMakeTokenDirectly(t, ts, ent2)
 
-<<<<<<< HEAD
-	ent3 := &TokenEntry{Parent: ent2.ID, ParentVersion: ent2.Version}
+	ent3 := &logical.TokenEntry{
+		Parent:        ent2.ID,
+		ParentVersion: ent2.Version,
+		TTL:           time.Hour,
+	}
 	if err := ts.create(context.Background(), ent3); err != nil {
 		t.Fatalf("err: %v", err)
-=======
-	ent3 := &logical.TokenEntry{
-		Parent: ent2.ID,
-		TTL:    time.Hour,
->>>>>>> 1ba3533f
 	}
 	testMakeTokenDirectly(t, ts, ent3)
 
-<<<<<<< HEAD
-	ent4 := &TokenEntry{Parent: ent2.ID, ParentVersion: ent2.Version}
+	ent4 := &logical.TokenEntry{
+		Parent:        ent2.ID,
+		ParentVersion: ent2.Version,
+		TTL:           time.Hour,
+	}
 	if err := ts.create(context.Background(), ent4); err != nil {
 		t.Fatalf("err: %v", err)
-=======
-	ent4 := &logical.TokenEntry{
-		Parent: ent2.ID,
-		TTL:    time.Hour,
->>>>>>> 1ba3533f
 	}
 	testMakeTokenDirectly(t, ts, ent4)
 
@@ -1476,8 +1467,7 @@
 		t.Fatalf("err: %v\nresp: %#v", err, resp)
 	}
 
-<<<<<<< HEAD
-	expected := &TokenEntry{
+	expected := &logical.TokenEntry{
 		ID:            resp.Auth.ClientToken,
 		Accessor:      resp.Auth.Accessor,
 		Parent:        root,
@@ -1487,16 +1477,6 @@
 		TTL:           0,
 		Version:       2,
 		ParentVersion: 2,
-=======
-	expected := &logical.TokenEntry{
-		ID:          resp.Auth.ClientToken,
-		Accessor:    resp.Auth.Accessor,
-		Parent:      root,
-		Policies:    []string{"root"},
-		Path:        "auth/token/create",
-		DisplayName: "token-foo-bar-baz",
-		TTL:         0,
->>>>>>> 1ba3533f
 	}
 	out, err := ts.Lookup(context.Background(), resp.Auth.ClientToken)
 	if err != nil {
@@ -1521,8 +1501,7 @@
 		t.Fatalf("err: %v\nresp: %#v", err, resp)
 	}
 
-<<<<<<< HEAD
-	expected := &TokenEntry{
+	expected := &logical.TokenEntry{
 		ID:            resp.Auth.ClientToken,
 		Accessor:      resp.Auth.Accessor,
 		Parent:        root,
@@ -1533,17 +1512,6 @@
 		TTL:           0,
 		Version:       2,
 		ParentVersion: 2,
-=======
-	expected := &logical.TokenEntry{
-		ID:          resp.Auth.ClientToken,
-		Accessor:    resp.Auth.Accessor,
-		Parent:      root,
-		Policies:    []string{"root"},
-		Path:        "auth/token/create",
-		DisplayName: "token",
-		NumUses:     1,
-		TTL:         0,
->>>>>>> 1ba3533f
 	}
 	out, err := ts.Lookup(context.Background(), resp.Auth.ClientToken)
 	if err != nil {
@@ -1602,8 +1570,7 @@
 		t.Fatalf("err: %v\nresp: %#v", err, resp)
 	}
 
-<<<<<<< HEAD
-	expected := &TokenEntry{
+	expected := &logical.TokenEntry{
 		ID:            resp.Auth.ClientToken,
 		Accessor:      resp.Auth.Accessor,
 		Parent:        root,
@@ -1613,16 +1580,6 @@
 		TTL:           0,
 		Version:       2,
 		ParentVersion: 2,
-=======
-	expected := &logical.TokenEntry{
-		ID:          resp.Auth.ClientToken,
-		Accessor:    resp.Auth.Accessor,
-		Parent:      root,
-		Policies:    []string{"root"},
-		Path:        "auth/token/create",
-		DisplayName: "token",
-		TTL:         0,
->>>>>>> 1ba3533f
 	}
 	out, err := ts.Lookup(context.Background(), resp.Auth.ClientToken)
 	if err != nil {
@@ -2742,14 +2699,7 @@
 	req = logical.TestRequest(t, logical.UpdateOperation, "create")
 	req.ClientToken = root
 	req.Data["policies"] = []string{"test1", "test2", "test3"}
-<<<<<<< HEAD
-	resp, err = ts.HandleRequest(context.Background(), req)
-	if err != nil || (resp != nil && resp.IsError()) {
-		t.Fatalf("err: %v\nresp: %#v", err, resp)
-	}
-=======
 	resp = testMakeTokenViaRequest(t, ts, req)
->>>>>>> 1ba3533f
 	if resp == nil || resp.Auth == nil {
 		t.Fatal("got nil response")
 	}
@@ -2784,14 +2734,7 @@
 	req = logical.TestRequest(t, logical.UpdateOperation, "create/test123")
 	req.Data["policies"] = []string{"foo", "bar"}
 	req.ClientToken = parentToken
-<<<<<<< HEAD
-	resp, err = ts.HandleRequest(context.Background(), req)
-	if err != nil || resp == nil || resp.IsError() {
-		t.Fatalf("err: %v\nresp: %#v", err, resp)
-	}
-=======
 	testMakeTokenViaRequest(t, ts, req)
->>>>>>> 1ba3533f
 
 	// Create a role to have 'default' policy disallowed
 	req = logical.TestRequest(t, logical.UpdateOperation, "roles/default")
@@ -2862,14 +2805,7 @@
 	req = logical.TestRequest(t, logical.UpdateOperation, "create")
 	req.ClientToken = root
 	req.Data["policies"] = []string{"test1", "test2", "test3"}
-<<<<<<< HEAD
-	resp, err = ts.HandleRequest(context.Background(), req)
-	if err != nil || (resp != nil && resp.IsError()) {
-		t.Fatalf("err: %v\nresp: %#v", err, resp)
-	}
-=======
 	resp = testMakeTokenViaRequest(t, ts, req)
->>>>>>> 1ba3533f
 	if resp == nil || resp.Auth == nil {
 		t.Fatal("got nil response")
 	}
@@ -3674,14 +3610,7 @@
 		Operation:   logical.UpdateOperation,
 		Data:        tokenData,
 	}
-<<<<<<< HEAD
-	resp, err = ts.HandleRequest(context.Background(), tokenReq)
-	if err != nil || (resp != nil && resp.IsError()) {
-		t.Fatalf("err: %v, resp: %#v", err, resp)
-	}
-=======
 	resp = testMakeTokenViaRequest(t, ts, tokenReq)
->>>>>>> 1ba3533f
 	if !reflect.DeepEqual(resp.Auth.Policies, []string{"default", "policy1"}) {
 		t.Fatalf("bad: policies: expected: [policy, default]; actual: %s", resp.Auth.Policies)
 	}
@@ -3692,15 +3621,7 @@
 	// that the token to not have 'default' policy. The resulting token
 	// should not have 'default' policy on it.
 	tokenData["no_default_policy"] = true
-<<<<<<< HEAD
-	resp, err = ts.HandleRequest(context.Background(), tokenReq)
-	if err != nil || (resp != nil && resp.IsError()) {
-		t.Fatalf("err: %v, resp: %#v", err, resp)
-	}
-
-=======
 	resp = testMakeTokenViaRequest(t, ts, tokenReq)
->>>>>>> 1ba3533f
 	if !reflect.DeepEqual(resp.Auth.Policies, []string{"policy1"}) {
 		t.Fatalf("bad: policies: expected: [policy1]; actual: %s", resp.Auth.Policies)
 	}
@@ -3709,15 +3630,7 @@
 	// child token. Child token should also have 'default' policy attached.
 	tokenReq.ClientToken = newToken
 	tokenReq.Data = nil
-<<<<<<< HEAD
-	resp, err = ts.HandleRequest(context.Background(), tokenReq)
-	if err != nil || (resp != nil && resp.IsError()) {
-		t.Fatalf("err: %v, resp: %#v", err, resp)
-	}
-
-=======
 	resp = testMakeTokenViaRequest(t, ts, tokenReq)
->>>>>>> 1ba3533f
 	if !reflect.DeepEqual(resp.Auth.Policies, []string{"default", "policy1"}) {
 		t.Fatalf("bad: policies: expected: [default policy1]; actual: %s", resp.Auth.Policies)
 	}
@@ -3728,15 +3641,7 @@
 	tokenReq.Data = map[string]interface{}{
 		"period": "0s",
 	}
-<<<<<<< HEAD
-	resp, err = ts.HandleRequest(context.Background(), tokenReq)
-	if err != nil || (resp != nil && resp.IsError()) {
-		t.Fatalf("err: %v, resp: %#v", err, resp)
-	}
-
-=======
 	resp = testMakeTokenViaRequest(t, ts, tokenReq)
->>>>>>> 1ba3533f
 	if !reflect.DeepEqual(resp.Auth.Policies, []string{"default", "policy1"}) {
 		t.Fatalf("bad: policies: expected: [default policy1]; actual: %s", resp.Auth.Policies)
 	}
@@ -3746,15 +3651,7 @@
 	tokenReq.Data = map[string]interface{}{
 		"no_default_policy": true,
 	}
-<<<<<<< HEAD
-	resp, err = ts.HandleRequest(context.Background(), tokenReq)
-	if err != nil || (resp != nil && resp.IsError()) {
-		t.Fatalf("err: %v, resp: %#v", err, resp)
-	}
-
-=======
 	resp = testMakeTokenViaRequest(t, ts, tokenReq)
->>>>>>> 1ba3533f
 	if !reflect.DeepEqual(resp.Auth.Policies, []string{"policy1"}) {
 		t.Fatalf("bad: policies: expected: [policy1]; actual: %s", resp.Auth.Policies)
 	}
@@ -3765,15 +3662,7 @@
 		"policies":          []string{"policy1"},
 		"no_default_policy": true,
 	}
-<<<<<<< HEAD
-	resp, err = ts.HandleRequest(context.Background(), tokenReq)
-	if err != nil || (resp != nil && resp.IsError()) {
-		t.Fatalf("err: %v, resp: %#v", err, resp)
-	}
-
-=======
 	resp = testMakeTokenViaRequest(t, ts, tokenReq)
->>>>>>> 1ba3533f
 	if !reflect.DeepEqual(resp.Auth.Policies, []string{"policy1"}) {
 		t.Fatalf("bad: policies: expected: [policy1]; actual: %s", resp.Auth.Policies)
 	}
@@ -3783,15 +3672,7 @@
 	newToken = resp.Auth.ClientToken
 	tokenReq.Data = nil
 	tokenReq.ClientToken = newToken
-<<<<<<< HEAD
-	resp, err = ts.HandleRequest(context.Background(), tokenReq)
-	if err != nil || (resp != nil && resp.IsError()) {
-		t.Fatalf("err: %v, resp: %#v", err, resp)
-	}
-
-=======
 	resp = testMakeTokenViaRequest(t, ts, tokenReq)
->>>>>>> 1ba3533f
 	if !reflect.DeepEqual(resp.Auth.Policies, []string{"policy1"}) {
 		t.Fatalf("bad: policies: expected: [policy1]; actual: %s", resp.Auth.Policies)
 	}
@@ -3829,14 +3710,7 @@
 		t.Fatalf("err: %v, resp: %#v", err, resp)
 	}
 
-<<<<<<< HEAD
-	resp, err = ts.HandleRequest(context.Background(), tokenReq)
-	if err != nil || (resp != nil && resp.IsError()) {
-		t.Fatalf("err: %v, resp: %#v", err, resp)
-	}
-=======
 	resp = testMakeTokenViaRequest(t, ts, tokenReq)
->>>>>>> 1ba3533f
 	if !reflect.DeepEqual(resp.Auth.Policies, []string{"default", "policy1"}) {
 		t.Fatalf("bad: policies: expected: [default policy1]; actual: %s", resp.Auth.Policies)
 	}
@@ -3854,14 +3728,7 @@
 		t.Fatalf("err: %v, resp: %#v", err, resp)
 	}
 
-<<<<<<< HEAD
-	resp, err = ts.HandleRequest(context.Background(), tokenReq)
-	if err != nil || (resp != nil && resp.IsError()) {
-		t.Fatalf("err: %v, resp: %#v", err, resp)
-	}
-=======
 	resp = testMakeTokenViaRequest(t, ts, tokenReq)
->>>>>>> 1ba3533f
 	if !reflect.DeepEqual(resp.Auth.Policies, []string{"policy1"}) {
 		t.Fatalf("bad: policies: expected: [policy1]; actual: %s", resp.Auth.Policies)
 	}
@@ -3875,14 +3742,7 @@
 		t.Fatalf("err: %v, resp: %#v", err, resp)
 	}
 
-<<<<<<< HEAD
-	resp, err = ts.HandleRequest(context.Background(), tokenReq)
-	if err != nil || (resp != nil && resp.IsError()) {
-		t.Fatalf("err: %v, resp: %#v", err, resp)
-	}
-=======
 	resp = testMakeTokenViaRequest(t, ts, tokenReq)
->>>>>>> 1ba3533f
 	if !reflect.DeepEqual(resp.Auth.Policies, []string{"policy1"}) {
 		t.Fatalf("bad: policies: expected: [policy1]; actual: %s", resp.Auth.Policies)
 	}
@@ -4082,7 +3942,7 @@
 
 	origDestroyCubbyhole := ts.cubbyholeDestroyer
 
-	ts.cubbyholeDestroyer = func(context.Context, *TokenStore, *TokenEntry) error {
+	ts.cubbyholeDestroyer = func(context.Context, *TokenStore, *logical.TokenEntry) error {
 		return fmt.Errorf("keep it frosty")
 	}
 
@@ -4101,7 +3961,7 @@
 	}
 
 	// Check the race condition situation by making the process sleep
-	ts.cubbyholeDestroyer = func(context.Context, *TokenStore, *TokenEntry) error {
+	ts.cubbyholeDestroyer = func(context.Context, *TokenStore, *logical.TokenEntry) error {
 		time.Sleep(1 * time.Second)
 		return fmt.Errorf("keep it frosty")
 	}
@@ -4184,16 +4044,8 @@
 				"policies": []string{"policy1"},
 			},
 		}
-<<<<<<< HEAD
-		resp, err = ts.HandleRequest(context.Background(), tokenReq)
-		if err != nil || (resp != nil && resp.IsError()) {
-			t.Fatalf("err: %v\nresp: %#v", err, resp)
-		}
+		resp := testMakeTokenViaRequest(t, ts, tokenReq)
 		clientToken := resp.Auth.ClientToken
-=======
-		resp := testMakeTokenViaRequest(t, ts, tokenReq)
-		tut := resp.Auth.ClientToken
->>>>>>> 1ba3533f
 
 		// Creation of another token should end up with incrementing
 		// the number of accessors
@@ -4316,16 +4168,8 @@
 				"policies": []string{"policy1"},
 			},
 		}
-<<<<<<< HEAD
-		resp, err = ts.HandleRequest(context.Background(), tokenReq)
-		if err != nil || (resp != nil && resp.IsError()) {
-			t.Fatalf("err: %v\nresp: %#v", err, resp)
-		}
+		resp := testMakeTokenViaRequest(t, ts, tokenReq)
 		clientToken := resp.Auth.ClientToken
-=======
-		resp := testMakeTokenViaRequest(t, ts, tokenReq)
-		tut := resp.Auth.ClientToken
->>>>>>> 1ba3533f
 
 		// Create a child token
 		tokenReq = &logical.Request{
@@ -4336,14 +4180,7 @@
 				"policies": []string{"policy1"},
 			},
 		}
-<<<<<<< HEAD
-		resp, err = ts.HandleRequest(context.Background(), tokenReq)
-		if err != nil || (resp != nil && resp.IsError()) {
-			t.Fatalf("err: %v\nresp: %#v", err, resp)
-		}
-=======
 		testMakeTokenViaRequest(t, ts, tokenReq)
->>>>>>> 1ba3533f
 
 		// Creation of another token should end up with incrementing the number of
 		// accessors the storage
