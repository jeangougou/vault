--- conflicted
+++ resolved
@@ -542,10 +542,6 @@
 	if err != nil {
 		t.Fatal(err)
 	}
-<<<<<<< HEAD
-=======
-	ts.revokeSalted(context.Background(), salted, false)
->>>>>>> 500cb573
 
 	req := logical.TestRequest(t, logical.ListOperation, "accessors/")
 
@@ -3741,11 +3737,7 @@
 		return fmt.Errorf("keep it frosty")
 	}
 
-<<<<<<< HEAD
-	err = ts.revokeObfuscatedToken(context.Background(), idHMAC, nil)
-=======
-	err = ts.revokeSalted(context.Background(), saltTut, false)
->>>>>>> 500cb573
+	err = ts.revokeObfuscatedToken(context.Background(), idHMAC, false, nil)
 	if err == nil {
 		t.Fatalf("expected err")
 	}
@@ -3768,11 +3760,7 @@
 
 	go func() {
 		cubbyFuncLock.RLock()
-<<<<<<< HEAD
-		err := ts.revokeObfuscatedToken(context.Background(), idHMAC, nil)
-=======
-		err := ts.revokeSalted(context.Background(), saltTut, false)
->>>>>>> 500cb573
+		err := ts.revokeObfuscatedToken(context.Background(), idHMAC, false, nil)
 		cubbyFuncLock.RUnlock()
 		if err == nil {
 			t.Fatalf("expected error")
@@ -3797,11 +3785,7 @@
 	defer cubbyFuncLock.Unlock()
 	ts.cubbyholeDestroyer = origDestroyCubbyhole
 
-<<<<<<< HEAD
-	err = ts.revokeObfuscatedToken(context.Background(), idHMAC, nil)
-=======
-	err = ts.revokeSalted(context.Background(), saltTut, false)
->>>>>>> 500cb573
+	err = ts.revokeObfuscatedToken(context.Background(), idHMAC, false, nil)
 	if err != nil {
 		t.Fatal(err)
 	}
